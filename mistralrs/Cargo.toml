[package]
name = "mistralrs"
readme = "README.md"
authors = ["Eric Buehler"]
version.workspace = true
edition.workspace = true
description.workspace = true
repository.workspace = true
keywords.workspace = true
categories.workspace = true
license.workspace = true
homepage.workspace = true

[dependencies]
mistralrs-core = { version = "0.1.24", path = "../mistralrs-core" }
anyhow.workspace = true
tokio.workspace = true
candle-core.workspace = true
serde_json.workspace = true
image.workspace = true
indexmap.workspace = true
either.workspace = true

[features]
cuda = ["mistralrs-core/cuda"]
cudnn = ["mistralrs-core/cudnn"]
metal = ["mistralrs-core/metal"]
flash-attn = ["cuda", "mistralrs-core/flash-attn"]
accelerate = ["mistralrs-core/accelerate"]
mkl = ["mistralrs-core/mkl"]

[[example]]
name = "simple"
required-features = []

[[example]]
name = "grammar"
required-features = []

[[example]]
name = "quantized"
required-features = []

[[example]]
name = "isq"
required-features = []

[[example]]
name = "lora"
required-features = []

[[example]]
name = "xlora"
required-features = []

[[example]]
name = "lora_activation"
required-features = []

[[example]]
name = "gguf_locally"
required-features = []

[[example]]
name = "phi3v"
required-features = []

[[example]]
name = "idefics2"
required-features = []

[[example]]
<<<<<<< HEAD
name = "llava"
required-features = []

[[example]]
name = "llava_next"
=======
name = "anymoe"
required-features = []

[[example]]
name = "anymoe_lora"
>>>>>>> a3c8eaa7
required-features = []<|MERGE_RESOLUTION|>--- conflicted
+++ resolved
@@ -70,17 +70,13 @@
 required-features = []
 
 [[example]]
-<<<<<<< HEAD
 name = "llava"
 required-features = []
 
 [[example]]
 name = "llava_next"
-=======
-name = "anymoe"
 required-features = []
 
 [[example]]
 name = "anymoe_lora"
->>>>>>> a3c8eaa7
 required-features = []