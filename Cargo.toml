--- conflicted
+++ resolved
@@ -25,13 +25,8 @@
 
 [workspace.dependencies]
 anyhow = "1.0.80"
-<<<<<<< HEAD
-candle-core = { git = "https://github.com/EricLBuehler/candle.git", version = "0.6.0", rev = "3d40ffc" }
-candle-nn = { git = "https://github.com/EricLBuehler/candle.git", version = "0.6.0", rev = "3d40ffc" }
-=======
 candle-core = { git = "https://github.com/EricLBuehler/candle.git", version = "0.6.0", rev = "2386e4e" }
 candle-nn = { git = "https://github.com/EricLBuehler/candle.git", version = "0.6.0", rev = "2386e4e" }
->>>>>>> 6d23c6b2
 serde = "1.0.197"
 serde_json = "1.0.114"
 indexmap = { version = "2.2.5", features = ["serde"] }
