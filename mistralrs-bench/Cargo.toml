[package]
name = "mistralrs-bench"
version.workspace = true
edition.workspace = true
description.workspace = true
homepage.workspace = true
repository.workspace = true
keywords.workspace = true
categories.workspace = true
license.workspace = true

# See more keys and their definitions at https://doc.rust-lang.org/cargo/reference/manifest.html

[dependencies]
anyhow.workspace = true
candle-core.workspace = true
serde.workspace = true
serde_json.workspace = true
clap.workspace = true
<<<<<<< HEAD
mistralrs-core = { version = "0.1.15", path = "../mistralrs-core" }
=======
mistralrs-core = { version = "0.1.14", path = "../mistralrs-core" }
>>>>>>> 93e451d9
tracing.workspace = true
either.workspace = true
tokio.workspace = true
cli-table = "0.4.7"

[features]
cuda = ["mistralrs-core/cuda"]<|MERGE_RESOLUTION|>--- conflicted
+++ resolved
@@ -17,11 +17,7 @@
 serde.workspace = true
 serde_json.workspace = true
 clap.workspace = true
-<<<<<<< HEAD
-mistralrs-core = { version = "0.1.15", path = "../mistralrs-core" }
-=======
 mistralrs-core = { version = "0.1.14", path = "../mistralrs-core" }
->>>>>>> 93e451d9
 tracing.workspace = true
 either.workspace = true
 tokio.workspace = true
