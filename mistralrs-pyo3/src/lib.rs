use candle_core::Result;
use either::Either;
use indexmap::IndexMap;
use std::{
    cell::RefCell,
    collections::HashMap,
    fmt::Debug,
    sync::{mpsc::channel, Arc, Mutex},
};

use ::mistralrs::{
    Constraint, MistralRs, Request as _Request, RequestType, Response, SamplingParams, StopTokens,
};
use candle_core::Device;
use loaders::{
    gemma::GemmaLoader, llama::LlamaLoader, mistral::MistralLoader, mixtral::MixtralLoader,
    NormalLoader, QuantizedLoader, XLoraLoader, XLoraQuantizedLoader,
};
use pyo3::{
    exceptions::{PyTypeError, PyValueError},
    prelude::*,
    types::{PyDict, PyList, PyString},
};
mod loaders;

#[pyclass]
enum ModelKind {
    Normal,
    XLoraNormal,
    XLoraGGUF,
    XLoraGGML,
    QuantizedGGUF,
    QuantizedGGML,
}

#[pyclass]
#[derive(Clone)]
enum DType {
    // Unsigned 8 bits integer.
    U8,
    // Unsigned 32 bits integer.
    U32,
    // Signed 64 bits integer.
    I64,
    // Brain floating-point using half precision (16 bits).
    BF16,
    // Floating-point using half precision (16 bits).
    F16,
    // Floating-point using single precision (32 bits).
    F32,
    // Floating-point using double precision (64 bits).
    F64,
}

#[cfg(not(feature = "metal"))]
static CUDA_DEVICE: std::sync::Mutex<Option<Device>> = std::sync::Mutex::new(None);
#[cfg(feature = "metal")]
static METAL_DEVICE: std::sync::Mutex<Option<Device>> = std::sync::Mutex::new(None);

#[cfg(not(feature = "metal"))]
fn get_device() -> Result<Device> {
    let mut device = CUDA_DEVICE.lock().unwrap();
    if let Some(device) = device.as_ref() {
        return Ok(device.clone());
    };
    let res = Device::cuda_if_available(0)?;
    *device = Some(res.clone());
    Ok(res)
}
#[cfg(feature = "metal")]
fn get_device() -> Result<Device> {
    let mut device = METAL_DEVICE.lock().unwrap();
    if let Some(device) = device.as_ref() {
        return Ok(device.clone());
    };
    let res = Device::new_metal(0)?;
    *device = Some(res.clone());
    Ok(res)
}

#[pyclass]
/// An object wrapping the underlying Rust system to handle requests and process conversations.
struct Runner {
    runner: Arc<MistralRs>,
}

static NEXT_REQUEST_ID: Mutex<RefCell<usize>> = Mutex::new(RefCell::new(0));

#[pymethods]
impl Runner {
    /// Send an OpenAI API compatible request, returning raw JSON.
    fn send_chat_completion_request(
        &mut self,
        request: Py<ChatCompletionRequest>,
    ) -> PyResult<String> {
        let (tx, rx) = channel();
        Python::with_gil(|py| {
            let request = request.bind(py).borrow();
            let stop_toks = request
                .stop_tokens
                .as_ref()
                .map(|x| StopTokens::Seqs(x.to_vec()));
            let constraint = if request.grammar_type == Some("regex".to_string()) {
                if request.grammar.is_none() {
                    return Err(PyValueError::new_err(
                        "Grammar type is specified but not grammar text",
                    ));
                }
                Constraint::Regex(request.grammar.as_ref().unwrap().clone())
            } else if request.grammar_type == Some("yacc".to_string()) {
                if request.grammar.is_none() {
                    return Err(PyValueError::new_err(
                        "Grammar type is specified but not grammar text",
                    ));
                }
                Constraint::Yacc(request.grammar.as_ref().unwrap().clone())
            } else if request.grammar_type.is_some() {
                return Err(PyValueError::new_err(
                    "Grammar type is specified but is not `regex` or `yacc`",
                ));
            } else {
                Constraint::None
            };
            let model_request = _Request {
                id: {
                    let l = NEXT_REQUEST_ID.lock().unwrap();
                    let last = &mut *l.borrow_mut();
                    let last_v = *last;
                    *last += 1;
                    last_v
                },
                messages: request.messages.clone(),
                sampling_params: SamplingParams {
                    temperature: request.temperature,
                    top_k: request.top_k,
                    top_p: request.top_p,
                    top_n_logprobs: request.top_logprobs.unwrap_or(1),
                    frequency_penalty: request.frequency_penalty,
                    presence_penalty: request.presence_penalty,
                    max_len: request.max_tokens,
                    stop_toks,
                    logits_bias: request.logit_bias.clone(),
                    n_choices: request.n_choices,
                },
                response: tx,
                return_logprobs: request.logprobs,
                is_streaming: request.stream,
                constraint,
                request_type: RequestType::Chat,
                suffix: None,
                best_of: None,
            };

            MistralRs::maybe_log_request(self.runner.clone(), format!("{request:?}"));
            let sender = self.runner.get_sender();
            sender.send(model_request).unwrap();
            let response = rx.recv().unwrap();

            match response {
                Response::ValidationError(e) | Response::InternalError(e) => {
                    Err(PyValueError::new_err(e.to_string()))
                }
                Response::Done(response) => {
                    MistralRs::maybe_log_response(self.runner.clone(), &response);
                    Ok(serde_json::to_string(&response).unwrap())
                }
                Response::ModelError(msg, _) => Err(PyValueError::new_err(msg.to_string())),
                Response::Chunk(_) => unreachable!(),
                Response::CompletionDone(_) => unreachable!(),
                Response::CompletionModelError(_, _) => unreachable!(),
            }
        })
    }

    /// Send an OpenAI API compatible request, returning raw JSON.
    fn send_completion_request(&mut self, request: Py<CompletionRequest>) -> PyResult<String> {
        let (tx, rx) = channel();
        Python::with_gil(|py| {
            let request = request.bind(py).borrow();
            let stop_toks = request
                .stop_token_ids
                .as_ref()
                .map(|x| StopTokens::Ids(x.to_vec()));
            let constraint = if request.grammar_type == Some("regex".to_string()) {
                if request.grammar.is_none() {
                    return Err(PyValueError::new_err(
                        "Grammar type is specified but not grammar text",
                    ));
                }
                Constraint::Regex(request.grammar.as_ref().unwrap().clone())
            } else if request.grammar_type == Some("yacc".to_string()) {
                if request.grammar.is_none() {
                    return Err(PyValueError::new_err(
                        "Grammar type is specified but not grammar text",
                    ));
                }
                Constraint::Yacc(request.grammar.as_ref().unwrap().clone())
            } else if request.grammar_type.is_some() {
                return Err(PyValueError::new_err(
                    "Grammar type is specified but is not `regex` or `yacc`",
                ));
            } else {
                Constraint::None
            };
            let model_request = _Request {
                id: {
                    let l = NEXT_REQUEST_ID.lock().unwrap();
                    let last = &mut *l.borrow_mut();
                    let last_v = *last;
                    *last += 1;
                    last_v
                },
                messages: Either::Right(request.prompt.clone()),
                sampling_params: SamplingParams {
                    temperature: request.temperature,
                    top_k: request.top_k,
                    top_p: request.top_p,
                    top_n_logprobs: 1,
                    frequency_penalty: request.frequency_penalty,
                    presence_penalty: request.presence_penalty,
                    max_len: request.max_tokens,
                    stop_toks,
                    logits_bias: request.logit_bias.clone(),
                    n_choices: request.n_choices,
                },
                response: tx,
                return_logprobs: false,
                is_streaming: false,
                constraint,
                request_type: RequestType::Completion {
                    echo_prompt: request.echo_prompt,
                },
                suffix: request.suffix.clone(),
                best_of: Some(request.best_of),
            };

            MistralRs::maybe_log_request(self.runner.clone(), format!("{request:?}"));
            let sender = self.runner.get_sender();
            sender.send(model_request).unwrap();
            let response = rx.recv().unwrap();

            match response {
                Response::ValidationError(e) | Response::InternalError(e) => {
                    Err(PyValueError::new_err(e.to_string()))
                }
                Response::Done(response) => {
                    MistralRs::maybe_log_response(self.runner.clone(), &response);
                    Ok(serde_json::to_string(&response).unwrap())
                }
                Response::ModelError(msg, _) => Err(PyValueError::new_err(msg.to_string())),
                Response::Chunk(_) => unreachable!(),
                Response::CompletionDone(_) => unreachable!(),
                Response::CompletionModelError(_, _) => unreachable!(),
            }
        })
    }
}

#[pyclass]
#[derive(Debug)]
/// An OpenAI API compatible completion request.
struct CompletionRequest {
    _model: String,
    prompt: String,
    best_of: usize,
    echo_prompt: bool,
    presence_penalty: Option<f32>,
    frequency_penalty: Option<f32>,
    logit_bias: Option<HashMap<u32, f32>>,
    max_tokens: Option<usize>,
    n_choices: usize,
    stop_token_ids: Option<Vec<u32>>,
    temperature: Option<f64>,
    top_p: Option<f64>,
    suffix: Option<String>,
    top_k: Option<usize>,
    grammar: Option<String>,
    grammar_type: Option<String>,
}

#[pymethods]
impl CompletionRequest {
    #[new]
    #[pyo3(signature = (prompt, model, best_of = 1, echo_prompt = false, presence_penalty=None,frequency_penalty=None,logit_bias=None,max_tokens=None,n_choices=1,stop_token_ids=None,temperature=None,top_p=None,suffix=None,top_k=None, grammar = None, grammar_type = None))]
    #[allow(clippy::too_many_arguments)]
    fn new(
        prompt: String,
        model: String,
        best_of: usize,
        echo_prompt: bool,
        presence_penalty: Option<f32>,
        frequency_penalty: Option<f32>,
        logit_bias: Option<HashMap<u32, f32>>,
        max_tokens: Option<usize>,
        n_choices: usize,
        stop_token_ids: Option<Vec<u32>>,
        temperature: Option<f64>,
        top_p: Option<f64>,
        suffix: Option<String>,
        top_k: Option<usize>,
        grammar: Option<String>,
        grammar_type: Option<String>,
    ) -> PyResult<Self> {
        Ok(Self {
            prompt,
            best_of,
            echo_prompt,
            suffix,
            _model: model,
            logit_bias,
            max_tokens,
            n_choices,
            presence_penalty,
            frequency_penalty,
            stop_token_ids,
            temperature,
            top_p,
            top_k,
            grammar,
            grammar_type,
        })
    }
}

#[pyclass]
#[derive(Debug)]
/// An OpenAI API compatible chat completion request.
struct ChatCompletionRequest {
    messages: Either<Vec<IndexMap<String, String>>, String>,
    _model: String,
    logit_bias: Option<HashMap<u32, f32>>,
    logprobs: bool,
    top_logprobs: Option<usize>,
    max_tokens: Option<usize>,
    n_choices: usize,
    presence_penalty: Option<f32>,
<<<<<<< HEAD
    repetition_penalty: Option<f32>,
    stop_tokens: Option<Vec<String>>,
=======
    frequency_penalty: Option<f32>,
    stop_token_ids: Option<Vec<u32>>,
>>>>>>> a36d4a19
    temperature: Option<f64>,
    top_p: Option<f64>,
    stream: bool,
    top_k: Option<usize>,
    grammar: Option<String>,
    grammar_type: Option<String>,
}

#[pymethods]
impl ChatCompletionRequest {
    #[new]
<<<<<<< HEAD
    #[pyo3(signature = (messages, model, logprobs = false, n_choices = 1, logit_bias = None, top_logprobs = None, max_tokens = None, presence_penalty = None, repetition_penalty = None, stop_tokens = None, temperature = None, top_p = None, top_k = None, stream=false, grammar = None, grammar_type = None))]
=======
    #[pyo3(signature = (messages, model, logprobs = false, n_choices = 1, logit_bias = None, top_logprobs = None, max_tokens = None, presence_penalty = None, frequency_penalty = None, stop_token_ids = None, temperature = None, top_p = None, top_k = None, stream=false, grammar = None, grammar_type = None))]
>>>>>>> a36d4a19
    #[allow(clippy::too_many_arguments)]
    fn new(
        messages: Py<PyAny>,
        model: String,
        logprobs: bool,
        n_choices: usize,
        logit_bias: Option<HashMap<u32, f32>>,
        top_logprobs: Option<usize>,
        max_tokens: Option<usize>,
        presence_penalty: Option<f32>,
<<<<<<< HEAD
        repetition_penalty: Option<f32>,
        stop_tokens: Option<Vec<String>>,
=======
        frequency_penalty: Option<f32>,
        stop_token_ids: Option<Vec<u32>>,
>>>>>>> a36d4a19
        temperature: Option<f64>,
        top_p: Option<f64>,
        top_k: Option<usize>,
        stream: Option<bool>,
        grammar: Option<String>,
        grammar_type: Option<String>,
    ) -> PyResult<Self> {
        let messages = Python::with_gil(|py| {
            if let Ok(messages) = messages.bind(py).downcast_exact::<PyList>() {
                let mut messages_vec = Vec::new();
                for message in messages {
                    let mapping = message.downcast::<PyDict>()?.as_mapping();
                    let mut messages_map = IndexMap::new();
                    for i in 0..mapping.len()? {
                        let k = mapping
                            .keys()?
                            .get_item(i)?
                            .downcast::<PyString>()?
                            .extract::<String>()?;
                        let v = mapping
                            .values()?
                            .get_item(i)?
                            .downcast::<PyString>()?
                            .extract::<String>()?;
                        messages_map.insert(k, v);
                    }
                    messages_vec.push(messages_map);
                }
                Ok::<Either<Vec<IndexMap<String, String>>, String>, PyErr>(Either::Left(
                    messages_vec,
                ))
            } else if let Ok(messages) = messages.bind(py).downcast_exact::<PyString>() {
                let prompt = messages.extract::<String>()?;
                Ok::<Either<Vec<IndexMap<String, String>>, String>, PyErr>(Either::Right(prompt))
            } else {
                return Err(PyTypeError::new_err("Expected a string or list of dicts."));
            }
        })?;
        Ok(Self {
            messages,
            _model: model,
            logit_bias,
            logprobs,
            top_logprobs,
            max_tokens,
            n_choices,
            presence_penalty,
<<<<<<< HEAD
            repetition_penalty,
            stop_tokens,
=======
            frequency_penalty,
            stop_token_ids,
>>>>>>> a36d4a19
            temperature,
            top_p,
            top_k,
            stream: stream.unwrap_or(false),
            grammar,
            grammar_type,
        })
    }
}

#[pymodule]
fn mistralrs(_py: Python, m: &Bound<'_, PyModule>) -> PyResult<()> {
    m.add_class::<Runner>()?;
    m.add_class::<MistralLoader>()?;
    m.add_class::<MixtralLoader>()?;
    m.add_class::<GemmaLoader>()?;
    m.add_class::<LlamaLoader>()?;
    m.add_class::<ModelKind>()?;
    m.add_class::<ChatCompletionRequest>()?;
    m.add_class::<NormalLoader>()?;
    m.add_class::<XLoraLoader>()?;
    m.add_class::<QuantizedLoader>()?;
    m.add_class::<XLoraQuantizedLoader>()?;
    m.add_class::<DType>()?;
    Ok(())
}<|MERGE_RESOLUTION|>--- conflicted
+++ resolved
@@ -334,13 +334,8 @@
     max_tokens: Option<usize>,
     n_choices: usize,
     presence_penalty: Option<f32>,
-<<<<<<< HEAD
-    repetition_penalty: Option<f32>,
+    frequency_penalty: Option<f32>,
     stop_tokens: Option<Vec<String>>,
-=======
-    frequency_penalty: Option<f32>,
-    stop_token_ids: Option<Vec<u32>>,
->>>>>>> a36d4a19
     temperature: Option<f64>,
     top_p: Option<f64>,
     stream: bool,
@@ -352,11 +347,7 @@
 #[pymethods]
 impl ChatCompletionRequest {
     #[new]
-<<<<<<< HEAD
-    #[pyo3(signature = (messages, model, logprobs = false, n_choices = 1, logit_bias = None, top_logprobs = None, max_tokens = None, presence_penalty = None, repetition_penalty = None, stop_tokens = None, temperature = None, top_p = None, top_k = None, stream=false, grammar = None, grammar_type = None))]
-=======
-    #[pyo3(signature = (messages, model, logprobs = false, n_choices = 1, logit_bias = None, top_logprobs = None, max_tokens = None, presence_penalty = None, frequency_penalty = None, stop_token_ids = None, temperature = None, top_p = None, top_k = None, stream=false, grammar = None, grammar_type = None))]
->>>>>>> a36d4a19
+    #[pyo3(signature = (messages, model, logprobs = false, n_choices = 1, logit_bias = None, top_logprobs = None, max_tokens = None, presence_penalty = None, frequency_penalty = None, stop_tokens = None, temperature = None, top_p = None, top_k = None, stream=false, grammar = None, grammar_type = None))]
     #[allow(clippy::too_many_arguments)]
     fn new(
         messages: Py<PyAny>,
@@ -367,13 +358,8 @@
         top_logprobs: Option<usize>,
         max_tokens: Option<usize>,
         presence_penalty: Option<f32>,
-<<<<<<< HEAD
-        repetition_penalty: Option<f32>,
+        frequency_penalty: Option<f32>,
         stop_tokens: Option<Vec<String>>,
-=======
-        frequency_penalty: Option<f32>,
-        stop_token_ids: Option<Vec<u32>>,
->>>>>>> a36d4a19
         temperature: Option<f64>,
         top_p: Option<f64>,
         top_k: Option<usize>,
@@ -421,13 +407,8 @@
             max_tokens,
             n_choices,
             presence_penalty,
-<<<<<<< HEAD
-            repetition_penalty,
+            frequency_penalty,
             stop_tokens,
-=======
-            frequency_penalty,
-            stop_token_ids,
->>>>>>> a36d4a19
             temperature,
             top_p,
             top_k,
