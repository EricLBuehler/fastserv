[package]
name = "mistralrs-pyo3"
authors = ["Eric Buehler"]
version.workspace = true
edition.workspace = true
description.workspace = true
repository.workspace = true
keywords.workspace = true
categories.workspace = true
license.workspace = true
homepage.workspace = true

[lib]
name = "mistralrs"
crate-type = ["cdylib"]
doc = false

[dependencies]
pyo3.workspace = true
mistralrs-core = { version = "0.3.0", path = "../mistralrs-core", features=["pyo3_macros","$feature_name"] }
serde.workspace = true
serde_json.workspace = true
<<<<<<< HEAD
candle-core = { git = "https://github.com/EricLBuehler/candle.git", version = "0.6.0", rev = "aa32753", features=["$feature_name"] }
=======
candle-core = { git = "https://github.com/EricLBuehler/candle.git", version = "0.6.0", rev = "8a99f7c", features=["$feature_name"] }
>>>>>>> a702c6dd
indexmap.workspace = true
accelerate-src = { workspace = true, optional = true }
intel-mkl-src = { workspace = true, optional = true }
either.workspace = true
futures.workspace = true
tokio.workspace = true
image.workspace = true
reqwest.workspace = true
base64.workspace = true
url.workspace = true
data-url.workspace = true
anyhow.workspace = true

[build-dependencies]
pyo3-build-config = "0.22"<|MERGE_RESOLUTION|>--- conflicted
+++ resolved
@@ -20,11 +20,7 @@
 mistralrs-core = { version = "0.3.0", path = "../mistralrs-core", features=["pyo3_macros","$feature_name"] }
 serde.workspace = true
 serde_json.workspace = true
-<<<<<<< HEAD
-candle-core = { git = "https://github.com/EricLBuehler/candle.git", version = "0.6.0", rev = "aa32753", features=["$feature_name"] }
-=======
 candle-core = { git = "https://github.com/EricLBuehler/candle.git", version = "0.6.0", rev = "8a99f7c", features=["$feature_name"] }
->>>>>>> a702c6dd
 indexmap.workspace = true
 accelerate-src = { workspace = true, optional = true }
 intel-mkl-src = { workspace = true, optional = true }
