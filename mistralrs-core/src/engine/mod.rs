use std::{
    collections::{HashMap, VecDeque},
    sync::{
        atomic::{AtomicBool, Ordering},
        Arc,
    },
    time::{Instant, SystemTime, UNIX_EPOCH},
};
use tokio::sync::{mpsc::Receiver, Mutex};

use crate::{
    aici::{cfg::CfgParser, recognizer::StackRecognizer, rx::RecRx},
    pipeline::{AdapterInstruction, CacheInstruction},
    request::NormalRequest,
    response::CompletionChoice,
    CompletionResponse, RequestMessage, Response, DEBUG,
};
use candle_core::{Result, Tensor};
use rand::SeedableRng;
use rand_isaac::Isaac64Rng;
use tracing::{info, warn};

use crate::{
    get_mut_arcmutex, handle_pipeline_forward_error, handle_seq_error,
    pipeline::Pipeline,
    prefix_cacher::PrefixCacheManager,
    request::Request,
    response::{ChatCompletionResponse, Choice, ResponseMessage},
    sampler::Sampler,
    scheduler::{Scheduler, SchedulerMethod},
    sequence::{Sequence, SequenceGroup, SequenceRecognizer, SequenceState},
    Constraint, StopTokens,
};

const SEED: u64 = 0;
/// Terminate all sequences on the next scheduling step. Be sure to reset this.
pub static TERMINATE_ALL_NEXT_STEP: AtomicBool = AtomicBool::new(false);

pub struct Engine {
    rx: Receiver<Request>,
    pipeline: Arc<Mutex<dyn Pipeline>>,
    scheduler: Scheduler<VecDeque<Sequence>>,
    id: usize,
    truncate_sequence: bool,
    no_kv_cache: bool,
    prefix_cacher: PrefixCacheManager,
    is_debug: bool,
    disable_eos_stop: bool,
}

impl Engine {
    #[allow(clippy::too_many_arguments)]
    pub fn new(
        rx: Receiver<Request>,
        pipeline: Arc<Mutex<dyn Pipeline>>,
        method: SchedulerMethod,
        truncate_sequence: bool,
        no_kv_cache: bool,
        no_prefix_cache: bool,
        prefix_cache_n: usize,
        disable_eos_stop: bool,
    ) -> Self {
        let device = get_mut_arcmutex!(pipeline).device().clone();
        let is_xlora = get_mut_arcmutex!(pipeline).get_metadata().is_xlora;
        Self {
            rx,
            pipeline,
            scheduler: Scheduler::new(method),
            id: 0,
            truncate_sequence,
            no_kv_cache,
            prefix_cacher: PrefixCacheManager::new(
                device,
                prefix_cache_n,
                is_xlora,
                no_prefix_cache,
            ),
            is_debug: DEBUG.load(Ordering::Relaxed),
            disable_eos_stop,
        }
    }

    pub async fn run(&mut self) {
        let rng = Arc::new(std::sync::Mutex::new(Isaac64Rng::seed_from_u64(SEED)));
        let mut last_completion_ids: Vec<usize> = vec![];
        'lp: loop {
            while let Ok(request) = self.rx.try_recv() {
                self.handle_request(request).await;
            }
            let run_start = Instant::now();
            let mut scheduled = self.scheduler.schedule();

            if scheduled.completion.len() > 0 {
                let current_completion_ids: Vec<usize> =
                    scheduled.completion.iter().map(|seq| *seq.id()).collect();
                let res = {
                    let mut pipeline = get_mut_arcmutex!(self.pipeline);
                    let pre_op =
                        if !self.no_kv_cache && last_completion_ids != current_completion_ids {
                            CacheInstruction::In(
                                scheduled.completion[0]
                                    .get_adapters()
                                    .map(AdapterInstruction::Activate)
                                    .unwrap_or(AdapterInstruction::None),
                            )
                        } else {
                            CacheInstruction::Nothing(
                                scheduled.completion[0]
                                    .get_adapters()
                                    .map(AdapterInstruction::Activate)
                                    .unwrap_or(AdapterInstruction::None),
                            )
                        };
                    let post_op = if !self.no_kv_cache {
                        CacheInstruction::Out
                    } else {
                        CacheInstruction::Reset {
                            reset_non_granular: false,
                            adapter_inst: AdapterInstruction::None,
                        }
                    };

                    pipeline
                        .step(
                            &mut scheduled.completion,
                            false,
                            &mut self.prefix_cacher,
                            self.disable_eos_stop,
                            rng.clone(),
                            pre_op,
                            post_op,
                        )
                        .await
                };

                handle_pipeline_forward_error!(
                    "completion step",
                    res,
                    &mut scheduled.completion,
                    self.pipeline,
                    'lp,
                    self.prefix_cacher
                );

                last_completion_ids = current_completion_ids;
            }

            if scheduled.prompt.len() > 0 {
                let logits = {
                    let mut pipeline = get_mut_arcmutex!(self.pipeline);

                    // Run the prompt seqs
                    let post_op = if !self.no_kv_cache {
                        CacheInstruction::Out
                    } else {
                        CacheInstruction::Reset {
                            reset_non_granular: false,
                            adapter_inst: AdapterInstruction::None,
                        }
                    };
                    let adapter_inst = scheduled.prompt[0]
                        .get_adapters()
                        .map(AdapterInstruction::Activate)
                        .unwrap_or(AdapterInstruction::None);

                    // Reset non granular state because the old sequence must be dead.
                    // Technically we don't need to do this but it is better to be safe.
                    pipeline
                        .step(
                            &mut scheduled.prompt,
                            true,
                            &mut self.prefix_cacher,
                            self.disable_eos_stop,
                            rng.clone(),
                            CacheInstruction::Reset {
                                reset_non_granular: false,
                                adapter_inst,
                            },
                            post_op,
                        )
                        .await
                };

                handle_pipeline_forward_error!(
                    "prompt step",
                    logits,
                    &mut scheduled.prompt,
                    self.pipeline,
                    'lp,
                    self.prefix_cacher
                );

                for seq in scheduled.prompt.iter_mut() {
                    seq.set_state(SequenceState::RunningCompletion);
                    let now = SystemTime::now()
                        .duration_since(UNIX_EPOCH)
                        .expect("Time travel has occurred!")
                        .as_millis();
                    #[allow(clippy::cast_precision_loss)]
                    let prompt_tok_per_sec = seq.len() as f32 / (now - seq.timestamp()) as f32;
                    seq.prompt_tok_per_sec = prompt_tok_per_sec * 1000.;
                    seq.prompt_timestamp = Some(now);
                }
                last_completion_ids = vec![];
            }

            if self.is_debug {
                let ms_from_last_run = run_start.elapsed().as_secs_f64();
                let total_len = scheduled.prompt.len() + scheduled.completion.len();
                if total_len > 0 {
                    let prompt_lengths = scheduled
                        .prompt
                        .iter()
                        .map(|seq| seq.len().to_string())
                        .collect::<Vec<_>>()
                        .join(", ");

                    let completion_lengths = scheduled
                        .completion
                        .iter()
                        .map(|seq| seq.len().to_string())
                        .collect::<Vec<_>>()
                        .join(", ");

                    tracing::info!(
                        "Prompt[{}] Completion[{}] - {}ms",
                        prompt_lengths,
                        completion_lengths,
                        ms_from_last_run * 1000.,
                    );
                }
            }
            if scheduled.prompt.len() == 0
                && scheduled.completion.len() == 0
                && self.scheduler.waiting_len() == 0
            {
                // If there is nothing to do, sleep until a request comes in
                if let Some(request) = self.rx.recv().await {
                    self.handle_request(request).await;
                }
            }
        }
    }

    fn build_sequence_recognizer(constraint: &Constraint) -> anyhow::Result<SequenceRecognizer> {
        let recognizer = match constraint {
            Constraint::Regex(rx) => {
                SequenceRecognizer::Regex(StackRecognizer::from(RecRx::from_rx(rx)?)?.into())
            }
            Constraint::Yacc(cfg) => SequenceRecognizer::Cfg(CfgParser::from_yacc(cfg)?.into()),
            Constraint::None => SequenceRecognizer::None,
        };
        Ok(recognizer)
    }

    fn alloc_logits_bias(&self, logits_bias: Option<HashMap<u32, f32>>) -> Result<Option<Tensor>> {
        let device = get_mut_arcmutex!(self.pipeline).device().clone();
        let tokenizer = get_mut_arcmutex!(self.pipeline).tokenizer();
        let vocab_size = tokenizer.get_vocab_size(true);

        match logits_bias {
            Some(bias) => {
                let mut logits_bias = vec![0.0; vocab_size];
                for (k, v) in bias {
                    logits_bias[k as usize] = v;
                }
                Ok(Some(Tensor::from_vec(logits_bias, vocab_size, &device)?))
            }
            None => Ok(None),
        }
    }

    async fn handle_request(&mut self, request: Request) {
        match request {
            Request::ActivateAdapters(adapters) => {
                match get_mut_arcmutex!(self.pipeline).activate_adapters(adapters) {
                    Ok(n) => info!("Swapped adapters in {n} LoRA layers."),
                    Err(e) => warn!("Adapter activation failed: {e:?}"),
                }
            }
            Request::Normal(request) => self.add_request(request).await,
            Request::ReIsq(level) => {
                if let Err(e) = get_mut_arcmutex!(self.pipeline).re_isq_model(level) {
                    warn!("ISQ requantization failed: {e:?}");
                }
            }
        }
    }

    async fn add_request(&mut self, request: NormalRequest) {
        let is_chat = matches!(request.messages, RequestMessage::Chat(_));
        let echo_prompt = matches!(
            request.messages,
            RequestMessage::Completion {
                echo_prompt: true,
                ..
            }
        );

        let best_of = match request.messages {
            RequestMessage::Completion { best_of, .. } => best_of,
            RequestMessage::Chat(_)
            | RequestMessage::CompletionTokens(_)
            | RequestMessage::VisionChat { .. } => 1,
        };
        if is_chat
            && !get_mut_arcmutex!(self.pipeline)
                .get_chat_template()
                .has_chat_template()
        {
            request
                    .response
                    .send(Response::ValidationError(
                        "Received messages for a model which does not have a chat template. Either use a different model or pass a single string as the prompt".into(),
                    )).await.expect("Expected receiver.");
            return;
        }

        let images = match request.messages {
            RequestMessage::VisionChat {
                ref images,
                messages: _,
            } => Some(images.clone()),
            _ => None,
        };

        let mut prompt = match request.messages {
            RequestMessage::Chat(messages)
            | RequestMessage::VisionChat {
                images: _,
                messages,
            } => {
                let pipeline = &*get_mut_arcmutex!(self.pipeline);
                let template = pipeline.get_processor().process(pipeline, messages, true);
                handle_seq_error!(template, request.response)
            }
            RequestMessage::Completion { text, .. } => {
                let prompt = get_mut_arcmutex!(self.pipeline)
                    .tokenizer()
                    .encode(text, false)
                    .map_err(|e| anyhow::Error::msg(e.to_string()));
                handle_seq_error!(prompt, request.response)
                    .get_ids()
                    .to_vec()
            }
            RequestMessage::CompletionTokens(it) => it,
        };
        if prompt.is_empty() {
            request
                .response
                .send(Response::ValidationError(
                    "Received an empty prompt.".into(),
                ))
                .await
                .expect("Expected receiver.");
            return;
        }

        if prompt.len() > get_mut_arcmutex!(self.pipeline).get_metadata().max_seq_len {
            if !self.truncate_sequence {
                request
                    .response
                    .send(Response::ValidationError(
                        format!("Prompt sequence length is greater than {}, perhaps consider using `truncate_sequence`?", get_mut_arcmutex!(self.pipeline).get_metadata().max_seq_len).into(),
                    )).await.expect("Expected receiver.");
                return;
            } else {
                let prompt_len = prompt.len();
                let max_len = get_mut_arcmutex!(self.pipeline).get_metadata().max_seq_len;
                let currently_over = prompt_len - max_len;
                let sampling_max = if let Some(sampling_max) = request.sampling_params.max_len {
                    if currently_over + sampling_max >= prompt_len {
                        10
                    } else {
                        sampling_max
                    }
                } else {
                    10
                };
                prompt = prompt[(currently_over + sampling_max)..].to_vec();
                warn!("Prompt for request {} was {} tokens over the model maximum length. The last {} tokens were truncated to make space for generation.", request.id, currently_over, prompt_len - prompt.len());
            }
        }
        let prefill_cache = handle_seq_error!(
            self.prefix_cacher.search_for_matching_cache(&prompt),
            request.response
        );

        let topk = request
            .sampling_params
            .top_k
            .map(|x| x as i64)
            .unwrap_or(-1);
        let topp = request.sampling_params.top_p.unwrap_or(1.0);
        let num_hidden_layers = get_mut_arcmutex!(self.pipeline)
            .get_metadata()
            .num_hidden_layers;

        let (stop_toks, stop_strings) = match request.sampling_params.stop_toks {
            None => (vec![], vec![]),
            Some(StopTokens::Ids(ref i)) => {
                let tok_trie = {
                    let pipeline = get_mut_arcmutex!(self.pipeline);
                    pipeline.get_metadata().tok_trie.clone()
                };
                for id in i {
                    // We can't use ` ` (space) as a stop token because other tokens like ` moon` start with a space.
                    if tok_trie.has_extensions(tok_trie.token(*id)) {
                        request
                            .response
                            .send(Response::ValidationError(
                                format!("Stop token {:?} is also a prefix of other tokens and cannot be used as a stop token.", tok_trie.token_str(*id)).into(),
                            ))
                            .await .expect("Expected receiver.");
                        return;
                    }
                }

                (i.clone(), vec![])
            }
            Some(StopTokens::Seqs(ref s)) => {
                let mut stop_toks = Vec::new();
                let mut stop_strings: Vec<String> = Vec::new();

                let (tok_trie, tokenizer) = {
                    let pipeline = get_mut_arcmutex!(self.pipeline);
                    let tok_trie = pipeline.get_metadata().tok_trie.clone();
                    let tokenizer = pipeline.tokenizer();
                    (tok_trie, tokenizer)
                };

                for stop_txt in s {
                    let encoded = tokenizer.encode(stop_txt.to_string(), false);
                    let toks = handle_seq_error!(encoded, request.response)
                        .get_ids()
                        .to_vec();

                    if toks.len() == 1 {
                        if tok_trie.has_extensions(tok_trie.token(toks[0])) {
                            stop_strings.push(stop_txt.clone());
                        } else {
                            stop_toks.push(toks[0]);
                        }
                    } else {
                        stop_strings.push(stop_txt.clone());
                    }
                }

                (stop_toks, stop_strings)
            }
        };

        let group = Arc::new(tokio::sync::Mutex::new(SequenceGroup::new(
            request.sampling_params.n_choices,
            request.is_streaming,
            is_chat,
            best_of,
        )));
        let now = SystemTime::now()
            .duration_since(UNIX_EPOCH)
            .expect("Time travel has occurred!");

        let logits_bias = match self.alloc_logits_bias(request.sampling_params.logits_bias) {
            Ok(logits_bias) => logits_bias,
            Err(err) => {
                request
                    .response
                    .send(Response::ValidationError(
                        format!("Failed creation of logits bias. {}", err).into(),
                    ))
                    .await
                    .expect("Expected receiver.");
                return;
            }
        };
        let tokenizer = get_mut_arcmutex!(self.pipeline).tokenizer();

        let sampler = Sampler::new(
            Some(request.sampling_params.temperature.unwrap_or(1.0)),
            request.sampling_params.top_n_logprobs,
            tokenizer,
            request.sampling_params.frequency_penalty,
            request.sampling_params.presence_penalty,
            logits_bias,
            topk,
            topp,
        );

        if request.sampling_params.n_choices == 0 {
            request
                .response
                .send(Response::ValidationError(
                    "Number of choices must be greater than 0.".into(),
                ))
                .await
                .expect("Expected receiver.");
            return;
        }

        // Add sequences
        for response_index in 0..request.sampling_params.n_choices {
            let recognizer = match Self::build_sequence_recognizer(&request.constraint) {
                Ok(recognizer) => recognizer,
                Err(err) => {
                    request
                        .response
                        .send(Response::ValidationError(
                            format!("Invalid grammar. {}", err).into(),
                        ))
                        .await
                        .expect("Expected receiver.");
                    return;
                }
            };

            let (prefill, prompt) = if let Some(prefill_cache) = prefill_cache.clone() {
                (
                    Some((
                        prefill_cache.normal,
                        prefill_cache.xlora,
                        prefill_cache.remaining_toks,
                    )),
                    prefill_cache.current_toks,
                )
            } else {
                (None, prompt.clone())
            };
            let seq = Sequence::new_waiting(
                prompt,
                self.id,
                now.as_millis(),
                num_hidden_layers,
                request.response.clone(),
                sampler.clone(),
                stop_toks.clone(),
                stop_strings.clone(),
                request.sampling_params.max_len,
                request.return_logprobs,
                get_mut_arcmutex!(self.pipeline).get_metadata().is_xlora,
                group.clone(),
                response_index,
                now.as_secs(),
                recognizer,
                request.suffix.clone(),
                if echo_prompt {
<<<<<<< HEAD
                    Some(formatted_prompt.clone()) // TODO(EricLBuehler): this is probably wrong when using the prefix cacher.
=======
                    Some(
                        get_mut_arcmutex!(self.pipeline)
                            .tokenizer()
                            .decode(&prompt, false)
                            .expect("cannot decode completion tokens"),
                    )
>>>>>>> 489141d5
                } else {
                    None
                },
                request.adapters.clone(),
                images.clone(),
            );
            let seq = if let Some((normal, xlora, remaining_toks)) = prefill {
                seq.prefill(normal, xlora, remaining_toks)
            } else {
                seq
            };
            self.id += 1;
            self.scheduler.add_seq(seq);
        }
    }
}<|MERGE_RESOLUTION|>--- conflicted
+++ resolved
@@ -543,16 +543,12 @@
                 recognizer,
                 request.suffix.clone(),
                 if echo_prompt {
-<<<<<<< HEAD
-                    Some(formatted_prompt.clone()) // TODO(EricLBuehler): this is probably wrong when using the prefix cacher.
-=======
                     Some(
                         get_mut_arcmutex!(self.pipeline)
                             .tokenizer()
                             .decode(&prompt, false)
                             .expect("cannot decode completion tokens"),
                     )
->>>>>>> 489141d5
                 } else {
                     None
                 },
