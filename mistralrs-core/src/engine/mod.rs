--- conflicted
+++ resolved
@@ -77,10 +77,7 @@
         let device = get_mut_arcmutex!(pipeline).device().clone();
         let is_xlora = get_mut_arcmutex!(pipeline).get_metadata().is_xlora;
         let has_no_kv_cache = get_mut_arcmutex!(pipeline).get_metadata().has_no_kv_cache;
-<<<<<<< HEAD
-=======
         assert_eq!(has_no_kv_cache, no_kv_cache);
->>>>>>> 2b67cc42
         // Prefix caching is always disabled if using PagedAttention for now.
         // TODO
         let no_prefix_cache = matches!(config, SchedulerConfig::PagedAttentionMeta { .. })
@@ -548,7 +545,6 @@
                 handle_seq_error!(template, request.response)
             }
             RequestMessage::Completion { text, .. } => {
-<<<<<<< HEAD
                 let Some(tokenizer) = &get_mut_arcmutex!(self.pipeline).tokenizer() else {
                     request
                         .response
@@ -561,7 +557,7 @@
                 };
                 let prompt = tokenizer
                     .encode(text.clone(), true)
-                    .map_err(|e| anyhow::Error::msg(e.to_string()));
+                    .map_err(anyhow::Error::msg);
                 (
                     handle_seq_error!(prompt, request.response)
                         .get_ids()
@@ -585,15 +581,6 @@
                     .decode(&it, false)
                     .map_err(|e| anyhow::Error::msg(e.to_string()));
                 (it, handle_seq_error!(prompt, request.response))
-=======
-                let prompt = get_mut_arcmutex!(self.pipeline)
-                    .tokenizer()
-                    .encode(text, true)
-                    .map_err(anyhow::Error::msg);
-                handle_seq_error!(prompt, request.response)
-                    .get_ids()
-                    .to_vec()
->>>>>>> 2b67cc42
             }
         };
         if prompt_tokens.is_empty() {
