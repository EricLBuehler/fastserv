--- conflicted
+++ resolved
@@ -7,11 +7,7 @@
 use candle_core::{DType, Device, IndexOp, Result, Tensor};
 use candle_nn::{Embedding, Module, RotaryEmbedding};
 
-<<<<<<< HEAD
-use super::{flash_attn, Cache};
-=======
-use super::{Cache, QRmsNorm};
->>>>>>> 75c35d9e
+use super::{flash_attn, Cache, QRmsNorm};
 
 pub const MAX_SEQ_LEN: u32 = 4096;
 
