--- conflicted
+++ resolved
@@ -193,29 +193,11 @@
             comm,
             vb.pp("q_proj"),
         )?;
-<<<<<<< HEAD
-
-        // We may need to replicate the kv heads
-        let kv_replicate = if comm.world_size() > cfg.num_key_value_heads {
-            comm.world_size() / cfg.num_key_value_heads
-        } else {
-            1
-        };
-        let kv_shard_id = comm.rank() / kv_replicate;
-        let kv_block_size = cfg.hidden_size / cfg.num_attention_heads;
-        let shard = Shard::Offset {
-            dim: 0,
-            offset: kv_shard_id * kv_block_size,
-            len: kv_block_size,
-        };
-
-=======
         let kv_shard = mistralrs_quant::compute_kv_shard(
             cfg.num_key_value_heads,
             cfg.hidden_size / cfg.num_attention_heads,
             comm,
         );
->>>>>>> c9ac3213
         let k_proj = ColumnParallelLayer::new_with_shard(
             size_in,
             size_kv,
