#![allow(clippy::cast_possible_truncation, clippy::cast_precision_loss)]

// This implementation is based on:
// https://huggingface.co/microsoft/Phi-3-mini-4k-instruct/blob/main/modeling_phi3.py
use candle_core::{quantized::QMatMul, DType, Device, Module, Result, Tensor, D};
use candle_nn::{linear_no_bias, VarBuilder};
use std::{collections::HashMap, sync::Arc};

use crate::{
    device_map::DeviceMapper,
    layers::{
        repeat_kv, CausalMasker, MatMul, PhiRopeConfig, PhiRotaryEmbedding, RmsNorm,
        ScaledDotProductAttention,
    },
<<<<<<< HEAD
    pipeline::{
        extract_logits, Cache, IsqModel, NormalLoadingMetadata, NormalModel, Phi3RopeScaling,
    },
=======
    pipeline::{extract_logits, Cache, IsqModel, NormalLoadingMetadata, NormalModel},
>>>>>>> 93e451d9
};

// https://huggingface.co/microsoft/Phi-3-mini-4k-instruct/blob/main/config.json
#[derive(Debug, Clone, serde::Deserialize)]
pub struct Config {
    pub vocab_size: usize,
    pub hidden_act: candle_nn::Activation,
    pub hidden_size: usize,
    pub intermediate_size: usize,
    pub num_hidden_layers: usize,
    pub num_attention_heads: usize,
    pub num_key_value_heads: usize,
    pub rms_norm_eps: f64,
    pub rope_theta: f64,
    pub bos_token_id: Option<u32>,
    pub eos_token_id: Option<u32>,
    pub rope_scaling: Option<HashMap<String, Phi3RopeScaling>>,
    pub max_position_embeddings: usize,
    pub use_flash_attn: bool,
    pub sliding_window: Option<usize>,
    pub original_max_position_embeddings: usize,
}

impl From<Config> for PhiRopeConfig {
    fn from(val: Config) -> Self {
        PhiRopeConfig {
            rope_scaling: val.rope_scaling,
            max_position_embeddings: val.max_position_embeddings,
            original_max_position_embeddings: val.original_max_position_embeddings,
            rope_theta: val.rope_theta,
            head_dim: val.hidden_size / val.num_attention_heads,
        }
    }
}

impl Config {
    pub fn head_dim(&self) -> usize {
        self.hidden_size / self.num_attention_heads
    }
}

#[derive(Debug, Clone)]
struct Attention {
    qkv_proj: QMatMul,
    o_proj: QMatMul,
    num_heads: usize,
    num_kv_heads: usize,
    num_kv_groups: usize,
    head_dim: usize,
    rotary_emb: Arc<PhiRotaryEmbedding>,
    use_flash_attn: bool,
    sliding_window: Option<usize>,
}

impl Attention {
    fn new(rotary_emb: Arc<PhiRotaryEmbedding>, cfg: &Config, vb: VarBuilder) -> Result<Self> {
        let num_heads = cfg.num_attention_heads;
        let num_kv_heads = cfg.num_key_value_heads;
        let head_dim = cfg.head_dim();
        let op_size = num_heads * head_dim + 2 * num_kv_heads * head_dim;
        let qkv_proj = linear_no_bias(cfg.hidden_size, op_size, vb.pp("qkv_proj"))?;
        let o_proj = linear_no_bias(num_heads * head_dim, cfg.hidden_size, vb.pp("o_proj"))?;
        Ok(Self {
            qkv_proj: QMatMul::Tensor(qkv_proj.weight().clone()),
            o_proj: QMatMul::Tensor(o_proj.weight().clone()),
            rotary_emb,
            num_heads,
            num_kv_heads,
            num_kv_groups: num_heads / num_kv_heads,
            head_dim,
            use_flash_attn: cfg.use_flash_attn,
            sliding_window: cfg.sliding_window,
        })
    }

    fn forward(
        &mut self,
        xs: &Tensor,
        attention_mask: Option<&Tensor>,
        seqlen_offsets: &[usize],
        position_ids: &[usize],
        kv_cache: &mut Option<(Tensor, Tensor)>,
    ) -> Result<Tensor> {
        let (b_sz, q_len, _) = xs.dims3()?;

        let original_dtype = xs.dtype();
        let mut xs = xs.clone();
        if matches!(self.qkv_proj, QMatMul::QTensor(_)) {
            xs = xs.to_dtype(DType::F32)?;
        }
        let mut qkv = MatMul.qmatmul(&xs, &self.qkv_proj)?;
        if matches!(self.qkv_proj, QMatMul::QTensor(_)) {
            qkv = qkv.to_dtype(original_dtype)?;
        }
        let query_pos = self.num_heads * self.head_dim;
        let q = qkv.narrow(D::Minus1, 0, query_pos)?;
        let k = qkv.narrow(D::Minus1, query_pos, self.num_kv_heads * self.head_dim)?;
        let v = qkv.narrow(
            D::Minus1,
            query_pos + self.num_kv_heads * self.head_dim,
            self.num_kv_heads * self.head_dim,
        )?;

        let q = q
            .reshape((b_sz, q_len, self.num_heads, self.head_dim))?
            .transpose(1, 2)?;
        let k = k
            .reshape((b_sz, q_len, self.num_kv_heads, self.head_dim))?
            .transpose(1, 2)?;
        let v = v
            .reshape((b_sz, q_len, self.num_kv_heads, self.head_dim))?
            .transpose(1, 2)?;

        let (q, k) = self
            .rotary_emb
            .forward(&q, &k, seqlen_offsets, position_ids)?;

        let (k, v, attn_mask) = Cache::update_kv_cache_sliding_window(
            kv_cache,
            k,
            v,
            attention_mask,
            self.sliding_window,
            true,
        )?;

        let k = repeat_kv(k, self.num_kv_groups)?.contiguous()?;
        let v = repeat_kv(v, self.num_kv_groups)?.contiguous()?;

        let mut attn_output = ScaledDotProductAttention.run_attention(
            &q,
            &k,
            &v,
            self.num_heads,
            self.head_dim,
            attn_mask.as_ref(),
            self.use_flash_attn,
            b_sz,
            q_len,
        )?;

        if matches!(self.qkv_proj, QMatMul::QTensor(_)) {
            attn_output = attn_output.to_dtype(DType::F32)?;
        }
        let mut res = MatMul.qmatmul(
            &attn_output.transpose(1, 2)?.reshape((b_sz, q_len, ()))?,
            &self.o_proj,
        )?;
        if matches!(self.qkv_proj, QMatMul::QTensor(_)) {
            res = res.to_dtype(original_dtype)?;
        }
        Ok(res)
    }
}

#[derive(Debug, Clone)]
struct Mlp {
    gate_up_proj: QMatMul,
    down_proj: QMatMul,
    act_fn: candle_nn::Activation,
    i_size: usize,
}

impl Mlp {
    fn new(cfg: &Config, vb: VarBuilder) -> Result<Self> {
        let hidden_size = cfg.hidden_size;
        let i_size = cfg.intermediate_size;
        let gate_up_proj = linear_no_bias(hidden_size, 2 * i_size, vb.pp("gate_up_proj"))?;
        let down_proj = linear_no_bias(i_size, hidden_size, vb.pp("down_proj"))?;
        Ok(Self {
            gate_up_proj: QMatMul::Tensor(gate_up_proj.weight().clone()),
            down_proj: QMatMul::Tensor(down_proj.weight().clone()),
            act_fn: cfg.hidden_act,
            i_size,
        })
    }
}

impl Module for Mlp {
    fn forward(&self, xs: &Tensor) -> Result<Tensor> {
        let original_dtype = xs.dtype();
        let mut xs = xs.clone();
        if matches!(self.gate_up_proj, QMatMul::QTensor(_)) {
            xs = xs.to_dtype(DType::F32)?;
        }
        let up_states = MatMul.qmatmul(&xs, &self.gate_up_proj)?;
        let gate = up_states.narrow(D::Minus1, 0, self.i_size)?;
        let up_states = up_states.narrow(D::Minus1, self.i_size, self.i_size)?;
        let up_states = (up_states * gate.apply(&self.act_fn))?;
        let mut res = MatMul.qmatmul(&up_states, &self.down_proj)?;
        if matches!(self.gate_up_proj, QMatMul::QTensor(_)) {
            res = res.to_dtype(original_dtype)?;
        }
        Ok(res)
    }
}

#[derive(Debug, Clone)]
struct DecoderLayer {
    self_attn: Attention,
    mlp: Mlp,
    input_layernorm: RmsNorm,
    post_attention_layernorm: RmsNorm,
}

impl DecoderLayer {
    fn new(
        rotary_emb: Arc<PhiRotaryEmbedding>,
        cfg: &Config,
        vb: VarBuilder,
        mapper: &dyn DeviceMapper,
        layer_idx: usize,
        loading_isq: bool,
    ) -> Result<Self> {
        let self_attn = Attention::new(
            rotary_emb,
            cfg,
            mapper.set_device(layer_idx, vb.pp("self_attn"), loading_isq),
        )?;
        let mlp = Mlp::new(cfg, mapper.set_device(layer_idx, vb.pp("mlp"), loading_isq))?;
        let input_layernorm = RmsNorm::new(
            cfg.hidden_size,
            cfg.rms_norm_eps,
            mapper.set_device(layer_idx, vb.pp("input_layernorm"), false),
        )?;
        let post_attention_layernorm = RmsNorm::new(
            cfg.hidden_size,
            cfg.rms_norm_eps,
            mapper.set_device(layer_idx, vb.pp("post_attention_layernorm"), false),
        )?;
        Ok(Self {
            self_attn,
            mlp,
            input_layernorm,
            post_attention_layernorm,
        })
    }

    fn forward(
        &mut self,
        xs: &Tensor,
        attention_mask: Option<&Tensor>,
        seqlen_offsets: &[usize],
        position_ids: &[usize],
        kv_cache: &mut Option<(Tensor, Tensor)>,
    ) -> Result<Tensor> {
        let residual = xs;
        let xs = self.input_layernorm.forward(xs)?;
        let xs =
            self.self_attn
                .forward(&xs, attention_mask, seqlen_offsets, position_ids, kv_cache)?;
        let xs = (xs + residual)?;
        let residual = &xs;
        let xs = xs.apply(&self.post_attention_layernorm)?.apply(&self.mlp)?;
        residual + xs
    }
}

#[derive(Debug)]
pub struct Model {
    embed_tokens: candle_nn::Embedding,
    layers: Vec<DecoderLayer>,
    norm: RmsNorm,
    lm_head: QMatMul,
    pub device: Device,
    pub cache: Cache,
    pub max_seq_len: usize,
    mapper: Box<dyn DeviceMapper + Send + Sync>,
    sliding_window: Option<usize>,
}

impl Model {
    pub fn new(
        cfg: &Config,
        vb: VarBuilder,
        _is_gptx: bool,
        normal_loading_metadata: NormalLoadingMetadata,
    ) -> Result<Self> {
        let vb_m = vb.pp("model");
        let mapper = normal_loading_metadata
            .mapper
            .into_mapper(cfg.num_hidden_layers, &normal_loading_metadata.real_device)?;
        let embed_tokens = candle_nn::embedding(
            cfg.vocab_size,
            cfg.hidden_size,
            mapper.set_nm_device(vb_m.pp("embed_tokens"), false),
        )?;
        let mut layers = Vec::with_capacity(cfg.num_hidden_layers);
        let vb_l = vb_m.pp("layers");
        for layer_idx in 0..cfg.num_hidden_layers {
            let rotary_emb = Arc::new(PhiRotaryEmbedding::new(
                vb.dtype(),
                cfg.clone(),
                mapper
                    .device_for(layer_idx, false)
                    .unwrap_or(&normal_loading_metadata.real_device),
            )?);
            let layer = DecoderLayer::new(
                rotary_emb.clone(),
                cfg,
                vb_l.pp(layer_idx),
                &*mapper,
                layer_idx,
                normal_loading_metadata.loading_isq,
            )?;
            layers.push(layer)
        }
        let norm = RmsNorm::new(
            cfg.hidden_size,
            cfg.rms_norm_eps,
            mapper.set_nm_device(vb_m.pp("norm"), false),
        )?;
        let lm_head = linear_no_bias(
            cfg.hidden_size,
            cfg.vocab_size,
            mapper.set_nm_device(vb.pp("lm_head"), normal_loading_metadata.loading_isq),
        )?;
        Ok(Self {
            embed_tokens,
            layers,
            norm,
            lm_head: QMatMul::Tensor(lm_head.weight().clone()),
            device: normal_loading_metadata.real_device,
            cache: Cache::new(cfg.num_hidden_layers, false),
            max_seq_len: cfg.max_position_embeddings,
            mapper,
            sliding_window: cfg.sliding_window,
        })
    }

    pub fn forward(
        &mut self,
        input_ids: &Tensor,
        seqlen_offsets: &[usize],
        position_ids: &[usize],
        context_lens: Vec<(usize, usize)>,
    ) -> Result<Tensor> {
        let mut xs = self.embed_tokens.forward(input_ids)?;
        let mut cache = self.cache.lock();
        let attention_mask = CausalMasker.make_causal_mask_with_sliding_window_as_attn_bias(
            input_ids,
            &cache,
            self.sliding_window,
            xs.dtype(),
            self.layers[0].self_attn.num_heads,
        )?;
        let past_key_values_length = CausalMasker.calculate_past_kv_len(&cache)?;
        let position_ids = position_ids
            .iter()
            .map(|p| *p + past_key_values_length)
            .collect::<Vec<_>>();

        for (i, layer) in self.layers.iter_mut().enumerate() {
            xs = self.mapper.map(xs, i)?;
            xs = layer.forward(
                &xs,
                attention_mask
                    .as_ref()
                    .map(|m| m.to_device(xs.device()).unwrap())
                    .as_ref(),
                seqlen_offsets,
                &position_ids,
                &mut cache[i],
            )?
        }
        let xs = xs.to_device(&self.device)?;
        let mut xs = xs.apply(&self.norm)?;
        if matches!(self.lm_head, QMatMul::QTensor(_)) {
            xs = xs.to_dtype(DType::F32)?;
        }
        extract_logits(&MatMul.qmatmul(&xs, &self.lm_head)?, context_lens)
    }
}

impl IsqModel for Model {
    fn get_tensors(&mut self) -> (Vec<(&mut QMatMul, Option<usize>)>, &dyn DeviceMapper) {
        let mut tensors = Vec::new();
        tensors.push((&mut self.lm_head, None));
        for (i, layer) in self.layers.iter_mut().enumerate() {
            tensors.push((&mut layer.self_attn.qkv_proj, Some(i)));
            tensors.push((&mut layer.self_attn.o_proj, Some(i)));
            tensors.push((&mut layer.mlp.gate_up_proj, Some(i)));
            tensors.push((&mut layer.mlp.down_proj, Some(i)));
        }
        (tensors, &*self.mapper)
    }
}

impl NormalModel for Model {
    fn forward(
        &mut self,
        input_ids: &Tensor,
        seqlen_offsets: &[usize],
        _start_offsets_kernel: Tensor,
        context_lens: Vec<(usize, usize)>,
        position_ids: Vec<usize>,
    ) -> Result<Tensor> {
        self.forward(input_ids, seqlen_offsets, &position_ids, context_lens)
    }
    fn xlora_forward(
        &mut self,
        _input_ids: &Tensor,
        _input_ids_full: &Tensor,
        _seqlen_offsets: &[usize],
        _seqlen_offsets_full: &[usize],
        _start_offsets_kernel: Tensor,
        _start_offsets_kernel_full: Tensor,
        _no_kv_cache: bool,
        _non_granular_state: &Option<crate::xlora_models::NonGranularState>,
        _context_lens: Vec<(usize, usize)>,
        _position_ids: Vec<usize>,
    ) -> Result<Tensor> {
        unimplemented!()
    }
    fn cache(&self) -> &Cache {
        &self.cache
    }
    fn device(&self) -> &Device {
        &self.device
    }
    fn is_xlora(&self) -> bool {
        false
    }
    fn max_seq_len(&self) -> usize {
        self.max_seq_len
    }
}<|MERGE_RESOLUTION|>--- conflicted
+++ resolved
@@ -12,13 +12,7 @@
         repeat_kv, CausalMasker, MatMul, PhiRopeConfig, PhiRotaryEmbedding, RmsNorm,
         ScaledDotProductAttention,
     },
-<<<<<<< HEAD
-    pipeline::{
-        extract_logits, Cache, IsqModel, NormalLoadingMetadata, NormalModel, Phi3RopeScaling,
-    },
-=======
-    pipeline::{extract_logits, Cache, IsqModel, NormalLoadingMetadata, NormalModel},
->>>>>>> 93e451d9
+    pipeline::{extract_logits, Cache, IsqModel, NormalLoadingMetadata, NormalModel, Phi3RopeScaling},
 };
 
 // https://huggingface.co/microsoft/Phi-3-mini-4k-instruct/blob/main/config.json
