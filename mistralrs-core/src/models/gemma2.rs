#![allow(clippy::cast_possible_truncation, clippy::cast_precision_loss)]

use std::{collections::HashMap, sync::Arc};

use candle_core::{DType, Device, Result, Tensor};
use candle_nn::{Linear, RotaryEmbedding, VarBuilder};
use mistralrs_quant::{QuantMethod, QuantMethodConfig, QuantizedConfig, UnquantLinear};

use crate::{
    amoe::{AnyMoeConfig, AnyMoeExpertType, AnyMoeTrainableLayer, MlpLayer, MoeMlp},
    attention::SdpaParams,
    device_map::DeviceMapper,
    get_delta_from_lora_ab,
    layers::{Activation, MatMul, RmsNorm, Sdpa},
    paged_attention::{AttentionImplementation, ModelConfigMetadata, PagedAttention},
    pipeline::{
        text_models_inputs_processor::{FlashParams, PagedAttentionInputMetadata},
        EitherCache, KvCache, NormalCache, NormalLoadingMetadata,
    },
    transformer::{self, AutoAnyMoeBaseModelMixin, AutoIsqModel, DecoderLayer, ModelWrapper},
    utils::{progress::NiceProgressBar, unvarbuilder::UnVarBuilder},
};

#[derive(Debug, Clone, Default, serde::Serialize)]
pub struct Config {
    pub attention_bias: bool,
    pub head_dim: usize,
    // The code gemma configs include both hidden_act and hidden_activation.
    pub hidden_act: Option<Activation>,
    pub hidden_activation: Option<Activation>,
    pub hidden_size: usize,
    pub intermediate_size: usize,
    pub num_attention_heads: usize,
    pub num_hidden_layers: usize,
    pub num_key_value_heads: usize,
    pub rms_norm_eps: f64,
    pub rope_theta: f64,
    pub vocab_size: usize,
    pub sliding_window: usize,
    pub attn_logit_softcapping: Option<f64>,
    pub final_logit_softcapping: Option<f64>,
    pub query_pre_attn_scalar: usize,
    pub max_position_embeddings: usize,
    pub quantization_config: Option<QuantizedConfig>,
    pub use_flash_attn: bool,
    #[allow(dead_code)]
    pub tie_word_embeddings: bool,
}

impl Config {
    pub fn hidden_act(&self) -> Result<Activation> {
        match (self.hidden_act, self.hidden_activation) {
            (None, Some(act)) | (Some(act), None) => Ok(act),
            (Some(act), Some(_)) => {
                // If both are set just use hidden_act
                Ok(act)
            }
            (None, None) => candle_core::bail!("none of hidden_act and hidden_activation are set"),
        }
    }
}

#[derive(Clone)]
#[allow(clippy::upper_case_acronyms)]
struct MLP {
    gate_proj: Arc<dyn QuantMethod>,
    up_proj: Arc<dyn QuantMethod>,
    down_proj: Arc<dyn QuantMethod>,
    act_fn: Activation,
    params: Vec<usize>,
}

impl MLP {
    fn new(cfg: &Config, vb: VarBuilder) -> Result<Self> {
        let hidden_sz = cfg.hidden_size;
        let intermediate_sz = cfg.intermediate_size;
        let gate_proj = mistralrs_quant::linear_b(
            hidden_sz,
            intermediate_sz,
            false,
            &cfg.quantization_config,
            vb.pp("gate_proj"),
        )?;
        let up_proj = mistralrs_quant::linear_b(
            hidden_sz,
            intermediate_sz,
            false,
            &cfg.quantization_config,
            vb.pp("up_proj"),
        )?;
        let down_proj = mistralrs_quant::linear_b(
            intermediate_sz,
            hidden_sz,
            false,
            &cfg.quantization_config,
            vb.pp("down_proj"),
        )?;
        Ok(Self {
            gate_proj,
            up_proj,
            down_proj,
            act_fn: cfg.hidden_act()?,
            params: vec![hidden_sz, intermediate_sz],
        })
    }
}

impl AnyMoeTrainableLayer for MLP {}

impl MlpLayer for MLP {
    fn forward(&self, xs: &Tensor) -> Result<Tensor> {
        let original_dtype = xs.dtype();
        let mut xs = xs.clone();
        if let Some(t) = self.gate_proj.quantized_act_type() {
            xs = xs.to_dtype(t)?;
        }
        let lhs = MatMul
            .qmethod_matmul(&xs, &*self.gate_proj)?
            .apply(&self.act_fn)?;
        let rhs = MatMul.qmethod_matmul(&xs, &*self.up_proj)?;
        let mut res = MatMul.qmethod_matmul(&(lhs * rhs)?, &*self.down_proj)?;
        if self.gate_proj.quantized_act_type().is_some() {
            res = res.to_dtype(original_dtype)?;
        }
        Ok(res)
    }
    fn get_isq_layers(&mut self) -> Vec<&mut Arc<dyn QuantMethod>> {
        vec![&mut self.gate_proj, &mut self.up_proj, &mut self.down_proj]
    }
    fn clone(&self) -> Box<dyn MlpLayer> {
        Box::new(Clone::clone(self))
    }
    fn get_params(&self) -> &[usize] {
        &self.params
    }
    // gate, up, down
    fn new_added_delta(&self, deltas: Vec<Option<Tensor>>) -> Result<Box<dyn MlpLayer>> {
        let gate_proj = if let Some(ref delta) = deltas[0] {
            self.gate_proj.add_delta_w(delta)?
        } else {
            self.gate_proj.clone()
        };
        let up_proj = if let Some(ref delta) = deltas[1] {
            self.up_proj.add_delta_w(delta)?
        } else {
            self.up_proj.clone()
        };
        let down_proj = if let Some(ref delta) = deltas[2] {
            self.down_proj.add_delta_w(delta)?
        } else {
            self.down_proj.clone()
        };

        Ok(Box::new(Self {
            gate_proj,
            up_proj,
            down_proj,
            act_fn: self.act_fn,
            params: self.params.clone(),
        }))
    }

    fn dtype_device(&self) -> (DType, Device) {
        self.gate_proj.dtype_and_device()
    }
}

struct Attention {
    q_proj: Arc<dyn QuantMethod>,
    k_proj: Arc<dyn QuantMethod>,
    v_proj: Arc<dyn QuantMethod>,
    o_proj: Arc<dyn QuantMethod>,
    num_heads: usize,
    num_kv_heads: usize,
    head_dim: usize,
    rotary_emb: Arc<RotaryEmbedding>,
    attn_logit_softcapping: Option<f64>,
    use_sliding_window: bool,
    sliding_window: Option<usize>,
    paged_attn: Option<PagedAttention>,
    sdpa_params: SdpaParams,
}

impl Attention {
    fn new(
        rotary_emb: Arc<RotaryEmbedding>,
        cfg: &Config,
        layer_idx: usize,
        vb: VarBuilder,
        paged_attn: Option<PagedAttention>,
    ) -> Result<Self> {
        let hidden_sz = cfg.hidden_size;
        let num_heads = cfg.num_attention_heads;
        let num_kv_heads = cfg.num_key_value_heads;
        let head_dim = cfg.head_dim;
        let bias = cfg.attention_bias;
        let q_proj = mistralrs_quant::linear_b(
            hidden_sz,
            num_heads * head_dim,
            bias,
            &cfg.quantization_config,
            vb.pp("q_proj"),
        )?;
        let k_proj = mistralrs_quant::linear_b(
            hidden_sz,
            num_kv_heads * head_dim,
            bias,
            &cfg.quantization_config,
            vb.pp("k_proj"),
        )?;
        let v_proj = mistralrs_quant::linear_b(
            hidden_sz,
            num_kv_heads * head_dim,
            bias,
            &cfg.quantization_config,
            vb.pp("v_proj"),
        )?;
        let o_proj = mistralrs_quant::linear_b(
            num_heads * head_dim,
            hidden_sz,
            bias,
            &cfg.quantization_config,
            vb.pp("o_proj"),
        )?;
        let sliding_window = if layer_idx % 2 == 0 {
            // ^ Order is SWA, global, SWA
            Some(cfg.sliding_window)
        } else {
            None
        };
        Ok(Self {
            q_proj,
            k_proj,
            v_proj,
            o_proj,
            num_heads,
            num_kv_heads,
            head_dim,
            rotary_emb,
            attn_logit_softcapping: cfg.attn_logit_softcapping,
            use_sliding_window: layer_idx % 2 == 0, // Order is SWA, global, SWA
            sliding_window,
            paged_attn,
            sdpa_params: SdpaParams {
                n_kv_groups: num_heads / num_kv_heads,
                use_flash_attn: cfg.use_flash_attn,
                softcap: cfg.attn_logit_softcapping.map(|x| x as f32),
                softmax_scale: 1.0 / (cfg.query_pre_attn_scalar as f32).sqrt(),
                sliding_window,
            },
        })
    }
}

impl transformer::Attention for Attention {
    #[allow(clippy::too_many_arguments)]
    fn forward(
        &self,
        xs: &Tensor,
        attention_mask: Option<&Tensor>,
        sliding_attention_mask: Option<&Tensor>,
        seqlen_offsets: &[usize],
        start_offsets_kernel: Option<Tensor>,
        _position_ids: Option<&[usize]>,
        kv_cache: &mut KvCache,
        metadata: Option<((Tensor, Tensor), &mut PagedAttentionInputMetadata)>,
        flash_params: &FlashParams,
    ) -> Result<Tensor> {
        let (b_sz, q_len, _) = xs.dims3()?;

        let original_dtype = xs.dtype();
        let mut xs = xs.clone();
        if let Some(t) = self.q_proj.quantized_act_type() {
            xs = xs.to_dtype(t)?;
        }
        let mut q = MatMul.qmethod_matmul(&xs, &*self.q_proj)?;
        let mut k = MatMul.qmethod_matmul(&xs, &*self.k_proj)?;
        let mut v = MatMul.qmethod_matmul(&xs, &*self.v_proj)?;
        if self.q_proj.quantized_act_type().is_some() {
            q = q.to_dtype(original_dtype)?;
            k = k.to_dtype(original_dtype)?;
            v = v.to_dtype(original_dtype)?;
        }

        let mut q = q.reshape((b_sz * q_len, self.num_heads, self.head_dim))?;
        let mut k = k.reshape((b_sz * q_len, self.num_kv_heads, self.head_dim))?;
        let v = if q_len != 1 {
            v.reshape((b_sz, q_len, self.num_kv_heads, self.head_dim))?
                .transpose(1, 2)?
        } else {
            // Optimization for seqlen = 1, avoid transpose and just modify reshape dims
            v.reshape((b_sz, self.num_kv_heads, q_len, self.head_dim))?
        };

        self.rotary_emb.forward(
            seqlen_offsets,
            &start_offsets_kernel.unwrap(),
            &mut q,
            &mut k,
            b_sz,
        )?;

        if q.rank() == 3 && q_len != 1 {
            q = q
                .reshape((b_sz, q_len, self.num_heads, self.head_dim))?
                .transpose(1, 2)?
                .contiguous()?;
            k = k
                .reshape((b_sz, q_len, self.num_kv_heads, self.head_dim))?
                .transpose(1, 2)?
                .contiguous()?;
        } else if q.rank() == 3 {
            // Optimization for seqlen = 1, avoid transpose and just modify reshape dims
            q = q
                .reshape((b_sz, self.num_heads, q_len, self.head_dim))?
                .contiguous()?;
            k = k
                .reshape((b_sz, self.num_kv_heads, q_len, self.head_dim))?
                .contiguous()?;
        }

        let mask = if self.use_sliding_window {
            sliding_attention_mask
        } else {
            attention_mask
        };

        let mut attn_output = match &self.paged_attn {
            Some(paged_attn) => match metadata {
                Some(((key_cache, value_cache), input_metadata)) => paged_attn.forward(
                    &q,
                    &k,
                    &v,
                    attention_mask,
                    Some(key_cache),
                    Some(value_cache),
                    input_metadata,
                    self.attn_logit_softcapping,
                )?,
                None => {
                    // If we don't have metadata, we are most likely generating an imatrix so we don't want to populate that.
                    // Generating the dummy metadata with the assumption that we are not generating text (only processing prompts).
                    let mut input_metadata = PagedAttentionInputMetadata::dummy(q.device())?;
                    // Sanity check.
                    assert!(attention_mask.is_some());
                    paged_attn.forward(
                        &q,
                        &k,
                        &v,
                        attention_mask,
                        None,
                        None,
                        &mut input_metadata,
                        self.attn_logit_softcapping,
                    )?
                }
            },
            None => {
                // self.sliding_window is None if !self.use_sliding_window
                let (k, v, mask) =
                    kv_cache.append_sliding_window(&k, &v, mask, self.sliding_window)?;

                Sdpa.run_attention(
                    &q,
                    &k,
                    &v,
                    mask.as_ref(),
                    Some(flash_params),
                    &self.sdpa_params,
                )?
            }
        };

        if let Some(t) = self.q_proj.quantized_act_type() {
            attn_output = attn_output.to_dtype(t)?;
        }
        attn_output = if attention_mask.is_some() {
            attn_output.transpose(1, 2)?.reshape((b_sz, q_len, ()))?
        } else {
            attn_output.reshape((b_sz, q_len, ()))?
        };
        let mut res = MatMul.qmethod_matmul(&attn_output, &*self.o_proj)?;
        if self.q_proj.quantized_act_type().is_some() {
            res = res.to_dtype(original_dtype)?;
        }
        Ok(res)
    }

    fn get_tensors(&mut self) -> Vec<&mut Arc<dyn QuantMethod>> {
        vec![
            &mut self.q_proj,
            &mut self.k_proj,
            &mut self.v_proj,
            &mut self.o_proj,
        ]
    }
}

pub struct Model {
    model: transformer::Model,
}

impl Model {
    fn new_layer(
        rotary_emb: Arc<RotaryEmbedding>,
        cfg: &Config,
        vb: VarBuilder,
        mapper: &dyn DeviceMapper,
        layer_idx: usize,
        loading_isq: bool,
        paged_attn: Option<PagedAttention>,
    ) -> Result<DecoderLayer> {
        let self_attn = Attention::new(
            rotary_emb,
            cfg,
            layer_idx,
            mapper.set_device(layer_idx, vb.pp("self_attn"), loading_isq),
            paged_attn,
        )?;
        let mlp = MLP::new(cfg, mapper.set_device(layer_idx, vb.pp("mlp"), loading_isq))?;
        let input_layernorm = RmsNorm::new_gemma(
            cfg.hidden_size,
            cfg.rms_norm_eps,
            mapper.set_device(layer_idx, vb.pp("input_layernorm"), false),
        )?;
        let post_attention_layernorm = RmsNorm::new_gemma(
            cfg.hidden_size,
            cfg.rms_norm_eps,
            mapper.set_device(layer_idx, vb.pp("post_attention_layernorm"), false),
        )?;
        let pre_feedforward_layernorm = RmsNorm::new_gemma(
            cfg.hidden_size,
            cfg.rms_norm_eps,
            mapper.set_device(layer_idx, vb.pp("pre_feedforward_layernorm"), false),
        )?;
        let post_feedforward_layernorm = RmsNorm::new_gemma(
            cfg.hidden_size,
            cfg.rms_norm_eps,
            mapper.set_device(layer_idx, vb.pp("post_feedforward_layernorm"), false),
        )?;
        Ok(DecoderLayer {
            self_attn: Box::new(self_attn),
            mlp: Box::new(mlp),
            input_layernorm,
            post_attention_layernorm: Some(post_attention_layernorm),
            pre_feedforward_layernorm: Some(pre_feedforward_layernorm),
            post_feedforward_layernorm: Some(post_feedforward_layernorm),
        })
    }

    pub fn new(
        cfg: &Config,
        vb: VarBuilder,
        is_gptx: bool,
        normal_loading_metadata: NormalLoadingMetadata,
        attention_mechanism: AttentionImplementation,
    ) -> Result<Self> {
        if let Some(ref quant_cfg) = &cfg.quantization_config {
            tracing::info!(
                "Using {} quantization: {}.",
                quant_cfg.quant_method.to_string(),
                quant_cfg.get_bits_name(&vb)
            );
        }
        let mapper = normal_loading_metadata.mapper;

        let vb_m = vb.pp("model");
        let embed_tokens = candle_nn::embedding(
            cfg.vocab_size,
            cfg.hidden_size,
            mapper.set_nm_device(vb_m.pp("embed_tokens"), false),
        )?;
        let mut ropes = HashMap::new();
        for layer_idx in 0..cfg.num_hidden_layers {
            let device = mapper
                .device_for(layer_idx, false)
                .unwrap_or(&normal_loading_metadata.real_device);
            ropes.insert(
                device.location(),
                Arc::new(RotaryEmbedding::new(
                    cfg.rope_theta as f32,
                    cfg.head_dim,
                    cfg.max_position_embeddings,
                    device,
                    is_gptx,
                    vb_m.dtype(),
                )?),
            );
        }
        let mut layers = Vec::with_capacity(cfg.num_hidden_layers);
        let vb_l = vb_m.pp("layers");
        for layer_idx in
            NiceProgressBar::<_, 'b'>(0..cfg.num_hidden_layers, "Loading repeating layers")
        {
            let device = mapper
                .device_for(layer_idx, false)
                .unwrap_or(&normal_loading_metadata.real_device);
            let rotary_emb = ropes
                .get(&device.location())
                .expect("No RoPE for device location!")
                .clone();
            let head_dim = cfg.head_dim;
            let sliding_window = if layer_idx % 2 == 0 {
                // ^ Order is SWA, global, SWA
                Some(cfg.sliding_window)
            } else {
                None
            };
            let paged_attn = match &attention_mechanism {
                AttentionImplementation::Eager => None,
                AttentionImplementation::PagedAttention => Some(PagedAttention::new(
                    cfg.num_attention_heads,
                    head_dim,
                    (1.0 / (cfg.query_pre_attn_scalar as f64).sqrt()) as f32,
                    Some(cfg.num_key_value_heads),
                    sliding_window,
                    device,
                    None,
                )?),
            };
            let layer = Self::new_layer(
                rotary_emb.clone(),
                cfg,
                vb_l.pp(layer_idx),
                &*mapper,
                layer_idx,
                normal_loading_metadata.loading_isq,
                paged_attn,
            )?;
            layers.push(layer)
        }
        let norm = RmsNorm::new_gemma(
            cfg.hidden_size,
            cfg.rms_norm_eps,
            mapper.set_nm_device(vb_m.pp("norm"), false),
        )?;
        let lm_head = mapper.cast_nm_device(
            embed_tokens.embeddings(),
            normal_loading_metadata.loading_isq,
        )?;
        Ok(Self {
<<<<<<< HEAD
            model: transformer::Model {
                embed_tokens,
                layers,
                norm,
                lm_head: Arc::new(UnquantLinear::new(QuantMethodConfig::Unquantized(
                    Linear::new(lm_head, None),
                ))?),
                device: normal_loading_metadata.real_device,
                hidden_size: Some(cfg.hidden_size),
                cache: EitherCache::Normal(NormalCache::new(
                    cfg.num_hidden_layers,
                    cfg.max_position_embeddings,
                )),
                max_seq_len: cfg.max_position_embeddings,
                mapper,
                use_two_attention_masks: true,
                sliding_window: Some(cfg.sliding_window),
                final_logit_softcapping: cfg.final_logit_softcapping,
                cfg: ModelConfigMetadata {
                    num_layers: cfg.num_hidden_layers,
                    hidden_size: cfg.hidden_size,
                    num_kv_heads: cfg.num_key_value_heads,
                    num_attn_heads: cfg.num_attention_heads,
                    sliding_window: None,
                    head_dim: Some(cfg.head_dim),
                },
=======
            embed_tokens,
            layers,
            norm,
            lm_head: Arc::new(UnquantLinear::new(QuantMethodConfig::Unquantized(
                Linear::new(lm_head, None),
            ))?),
            device: normal_loading_metadata.real_device,
            hidden_size: cfg.hidden_size,
            cache: EitherCache::Normal(NormalCache::new(
                cfg.num_hidden_layers,
                cfg.max_position_embeddings,
            )),
            max_seq_len: cfg.max_position_embeddings,
            mapper,
            sliding_window: cfg.sliding_window,
            final_logit_softcapping: cfg.final_logit_softcapping,
            cfg: ModelConfigMetadata {
                num_layers: cfg.num_hidden_layers,
                hidden_size: cfg.hidden_size,
                num_kv_heads: cfg.num_key_value_heads,
                num_attn_heads: cfg.num_attention_heads,
                sliding_window: None,
                k_head_dim: Some(cfg.head_dim),
                v_head_dim: Some(cfg.head_dim),
>>>>>>> a562fd07
            },
        })
    }
}

impl ModelWrapper for Model {
    fn get_model(&self) -> &transformer::Model {
        &self.model
    }

    fn get_model_mut(&mut self) -> &mut transformer::Model {
        &mut self.model
    }
}

impl AutoIsqModel for Model {
    fn residual_tensors(&self) -> Vec<(String, Tensor)> {
        let uvb = UnVarBuilder::new();

        let uvb_m = uvb.pp("model");
        uvb_m.pp("embed_tokens").add(&self.model.embed_tokens);
        uvb_m.pp("norm").add(&self.model.norm.undo_gemma().unwrap());

        for (layer_idx, layer) in self.model.layers.iter().enumerate() {
            let uvb_l = uvb_m.pp("layers").pp(layer_idx);
            uvb_l
                .pp("input_layernorm")
                .add(&layer.input_layernorm.undo_gemma().unwrap());
            uvb_l.pp("post_attention_layernorm").add(
                &layer
                    .post_attention_layernorm
                    .as_ref()
                    .unwrap()
                    .undo_gemma()
                    .unwrap(),
            );
            uvb_l.pp("pre_feedforward_layernorm").add(
                &layer
                    .pre_feedforward_layernorm
                    .as_ref()
                    .unwrap()
                    .undo_gemma()
                    .unwrap(),
            );
            uvb_l.pp("post_feedforward_layernorm").add(
                &layer
                    .post_feedforward_layernorm
                    .as_ref()
                    .unwrap()
                    .undo_gemma()
                    .unwrap(),
            );
        }

        uvb.to_safetensors()
    }

    fn imatrix_names(&self) -> candle_core::Result<Vec<Option<String>>> {
        // NOTE: dependant on the exact implementation in get_layers!
        let mut names = Vec::new();
        // lm_head
        names.push(None);
        for i in 0..self.model.layers.len() {
            names.push(Some(format!("blk.{i}.attn_q.weight")));
            names.push(Some(format!("blk.{i}.attn_k.weight")));
            names.push(Some(format!("blk.{i}.attn_v.weight")));
            names.push(Some(format!("blk.{i}.attn_output.weight")));
            names.push(Some(format!("blk.{i}.ffn_gate.weight")));
            names.push(Some(format!("blk.{i}.ffn_up.weight")));
            names.push(Some(format!("blk.{i}.ffn_down.weight")));
        }
        Ok(names)
    }
}

impl AutoAnyMoeBaseModelMixin for Model {
    fn create_anymoe_layers(
        &mut self,
        additional_vbs: Vec<VarBuilder>,
        config: AnyMoeConfig,
        (prefix, mlp): (String, String),
        mut layers: Vec<usize>,
        expert_type: AnyMoeExpertType,
        gate_vb: Option<VarBuilder>,
    ) -> Result<()> {
        let mut experts: Vec<Vec<Box<dyn MlpLayer>>> = Vec::new();
        if layers.is_empty() {
            layers = (0..self.model.layers.len()).collect::<Vec<_>>();
        }
        for _ in 0..layers.len() {
            experts.push(Vec::new());
        }
        for vb in additional_vbs {
            let vb = vb.pp(&prefix);
            for (layer, row) in experts.iter_mut().enumerate() {
                if !layers.contains(&layer) {
                    continue;
                }

                let intermediate_size = self.model.layers[layer].mlp.get_params()[1];
                let hidden_size = self.model.layers[layer].mlp.get_params()[0];
                match expert_type {
                    AnyMoeExpertType::FineTuned => {
                        let (dtype, device) = self.model.layers[layer].mlp.dtype_device();
                        row.push(Box::new(MLP::new(
                            &Config {
                                intermediate_size: self.model.layers[layer].mlp.get_params()[1],
                                hidden_size: self.model.layers[layer].mlp.get_params()[0],
                                ..Default::default()
                            },
                            vb.pp(layer).pp(&mlp).set_dtype(dtype).set_device(device),
                        )?));
                    }
                    AnyMoeExpertType::LoraAdapter {
                        rank,
                        alpha,
                        ref target_modules,
                    } => {
                        let vb_mlp = vb.pp(layer).pp(&mlp);

                        let gate_proj_delta = if target_modules.contains(&"gate_proj".to_string()) {
                            Some(get_delta_from_lora_ab!(
                                vb_mlp,
                                rank,
                                alpha,
                                (hidden_size, intermediate_size),
                                "gate_proj"
                            ))
                        } else {
                            None
                        };
                        let up_proj_delta = if target_modules.contains(&"up_proj".to_string()) {
                            Some(get_delta_from_lora_ab!(
                                vb_mlp,
                                rank,
                                alpha,
                                (hidden_size, intermediate_size),
                                "up_proj"
                            ))
                        } else {
                            None
                        };
                        let down_proj_delta = if target_modules.contains(&"down_proj".to_string()) {
                            Some(get_delta_from_lora_ab!(
                                vb_mlp,
                                rank,
                                alpha,
                                (intermediate_size, hidden_size),
                                "down_proj"
                            ))
                        } else {
                            None
                        };

                        row.push(self.model.layers[layer].mlp.new_added_delta(vec![
                            gate_proj_delta,
                            up_proj_delta,
                            down_proj_delta,
                        ])?);
                    }
                }
            }
        }
        for (layer, expert) in layers.into_iter().zip(experts) {
            let mut experts_all = vec![self.model.layers[layer].mlp.clone()];
            experts_all.extend(expert);
            let (dtype, device) = self.model.layers[layer].mlp.dtype_device();
            self.model.layers[layer].mlp = Box::new(MoeMlp::new(
                experts_all,
                config.clone(),
                dtype,
                &device,
                layer,
                gate_vb.as_ref(),
            )?);
        }
        Ok(())
    }
}<|MERGE_RESOLUTION|>--- conflicted
+++ resolved
@@ -539,7 +539,6 @@
             normal_loading_metadata.loading_isq,
         )?;
         Ok(Self {
-<<<<<<< HEAD
             model: transformer::Model {
                 embed_tokens,
                 layers,
@@ -564,34 +563,9 @@
                     num_kv_heads: cfg.num_key_value_heads,
                     num_attn_heads: cfg.num_attention_heads,
                     sliding_window: None,
-                    head_dim: Some(cfg.head_dim),
+                    k_head_dim: Some(cfg.head_dim),
+                    v_head_dim: Some(cfg.head_dim),
                 },
-=======
-            embed_tokens,
-            layers,
-            norm,
-            lm_head: Arc::new(UnquantLinear::new(QuantMethodConfig::Unquantized(
-                Linear::new(lm_head, None),
-            ))?),
-            device: normal_loading_metadata.real_device,
-            hidden_size: cfg.hidden_size,
-            cache: EitherCache::Normal(NormalCache::new(
-                cfg.num_hidden_layers,
-                cfg.max_position_embeddings,
-            )),
-            max_seq_len: cfg.max_position_embeddings,
-            mapper,
-            sliding_window: cfg.sliding_window,
-            final_logit_softcapping: cfg.final_logit_softcapping,
-            cfg: ModelConfigMetadata {
-                num_layers: cfg.num_hidden_layers,
-                hidden_size: cfg.hidden_size,
-                num_kv_heads: cfg.num_key_value_heads,
-                num_attn_heads: cfg.num_attention_heads,
-                sliding_window: None,
-                k_head_dim: Some(cfg.head_dim),
-                v_head_dim: Some(cfg.head_dim),
->>>>>>> a562fd07
             },
         })
     }
