--- conflicted
+++ resolved
@@ -268,11 +268,7 @@
 // https://github.com/mokeyish/candle-ext/blob/main/src/masked_fill.rs
 /// xs are on false (0), value is on true (1)
 fn masked_fill<D: WithDType>(xs: &Tensor, mask: &Tensor, value: D) -> Result<Tensor> {
-<<<<<<< HEAD
-    let on_true = Tensor::full(value, xs.shape(), xs.device())?.to_dtype(mask.dtype())?;
-=======
     let on_true = Tensor::full(value, xs.shape(), xs.device())?.to_dtype(xs.dtype())?;
->>>>>>> 5a2a5771
     let on_false = xs;
     let res = mask
         .broadcast_as(xs.shape())?
