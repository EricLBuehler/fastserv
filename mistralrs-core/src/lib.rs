--- conflicted
+++ resolved
@@ -55,17 +55,12 @@
 pub use pipeline::{
     chat_template::ChatTemplate, AnyMoeLoader, AnyMoePipeline, GGMLLoader, GGMLLoaderBuilder,
     GGMLSpecificConfig, GGUFArchitecture, GGUFLoader, GGUFLoaderBuilder, GGUFSpecificConfig,
-<<<<<<< HEAD
-    GemmaLoader, GptqLoader, GptqLoaderBuilder, GptqSpecificConfig, Idefics2Loader, LlamaLoader,
-    Loader, LocalModelPaths, MistralLoader, MixtralLoader, ModelKind, ModelPaths, NormalLoader,
-=======
     GemmaLoader, Idefics2Loader, LLaVALoader, LLaVANextLoader, LlamaLoader, Loader,
     LocalModelPaths, MistralLoader, MixtralLoader, ModelKind, ModelPaths, NormalLoader,
->>>>>>> 2f0bf942
     NormalLoaderBuilder, NormalLoaderType, NormalSpecificConfig, Phi2Loader, Phi3Loader,
     Phi3VLoader, Qwen2Loader, SpeculativeConfig, SpeculativeLoader, SpeculativePipeline,
     Starcoder2Loader, TokenSource, VisionLoader, VisionLoaderBuilder, VisionLoaderType,
-    VisionModelLoader, VisionSpecificConfig,
+    VisionModelLoader, VisionSpecificConfig, GptqLoader, GptqLoaderBuilder, GptqSpecificConfig
 };
 pub use request::{Constraint, MessageContent, NormalRequest, Request, RequestMessage};
 pub use response::Response;
