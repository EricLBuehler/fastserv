--- conflicted
+++ resolved
@@ -247,12 +247,8 @@
         device: &Device,
         silent: bool,
         mapper: DeviceMapMetadata,
-<<<<<<< HEAD
+        in_situ_quant: Option<GgmlDType>,
     ) -> Result<Arc<Mutex<dyn Pipeline + Send + Sync>>> {
-=======
-        in_situ_quant: Option<GgmlDType>,
-    ) -> Result<Box<Mutex<dyn Pipeline + Send + Sync>>> {
->>>>>>> a452444d
         let config = std::fs::read_to_string(paths.get_config_filename())?;
         let default_dtype = if device.is_cuda() {
             DType::BF16
@@ -313,15 +309,11 @@
 
         let chat_template: ChatTemplate = deserialize_chat_template!(paths, self);
 
-<<<<<<< HEAD
-        Ok(Arc::new(Mutex::new(NormalPipeline {
-=======
         if let Some(in_situ_quant) = in_situ_quant {
             model.quantize(in_situ_quant)?;
         }
 
-        Ok(Box::new(Mutex::new(NormalPipeline {
->>>>>>> a452444d
+        Ok(Arc::new(Mutex::new(NormalPipeline {
             model,
             eos_tok: calculate_eos_tokens(&chat_template, &tokenizer),
             tok_trie: build_tok_trie(tokenizer.clone()).into(),
