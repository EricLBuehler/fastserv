mod diffusion_loaders;
mod normal_loaders;
mod vision_loaders;

use std::{
    collections::HashMap,
    fmt::{self, Debug, Display},
    path::PathBuf,
    str::FromStr,
    sync::Arc,
};

use anyhow::{Context, Result};
use as_any::AsAny;
use candle_core::{DType, Device};
use mistralrs_quant::IsqType;
use tokio::sync::Mutex;

pub use normal_loaders::{
    AutoLoader, DeepSeekV2Loader, Gemma2Loader, GemmaLoader, LlamaLoader, MistralLoader,
    MixtralLoader, NormalLoaderType, NormalLoadingMetadata, NormalModel, NormalModelLoader,
    Phi2Loader, Phi3Loader, Phi3_5MoELoader, Qwen2Loader, Starcoder2Loader,
};

pub use vision_loaders::{
    Idefics2Loader, Idefics3Loader, LLaVALoader, LLaVANextLoader, Phi3VLoader, Qwen2VLLoader,
    VLlamaLoader, VisionLoaderType, VisionModel, VisionModelLoader,
};

pub use diffusion_loaders::{
    DiffusionLoaderType, DiffusionModel, DiffusionModelLoader, DiffusionModelPaths,
    DiffusionModelPathsInner, FluxLoader,
};

use crate::{
    lora::LoraConfig, utils::debug::DeviceRepr, xlora_models::XLoraConfig, DeviceLayerMapMetadata,
    DeviceMapMetadata, DeviceMapSetting, MemoryUsage, Ordering, PagedAttentionConfig, TryIntoDType,
};

use super::Pipeline;

/// `ModelPaths` abstracts the mechanism to get all necessary files for running a model. For
/// example `LocalModelPaths` implements `ModelPaths` when all files are in the local file system.
pub trait ModelPaths: AsAny + Debug {
    /// Model weights files (multiple files supported).
    fn get_weight_filenames(&self) -> &[PathBuf];

    /// Retrieve the [`PretrainedConfig`] file.
    ///
    /// [`PretrainedConfig`]: https://huggingface.co/docs/transformers/v4.40.2/en/main_classes/configuration#transformers.PretrainedConfig
    fn get_config_filename(&self) -> &PathBuf;

    /// A serialised [`tokenizers.Tokenizer`] HuggingFace object.
    ///
    /// [`tokenizers.Tokenizer`]: https://huggingface.co/docs/transformers/v4.40.2/en/main_classes/tokenizer
    fn get_tokenizer_filename(&self) -> &PathBuf;

    /// File where the content is expected to deserialize to [`ChatTemplate`].
    ///
    /// [`ChatTemplate`]: crate::ChatTemplate
    fn get_template_filename(&self) -> &Option<PathBuf>;

    /// Optional adapter files. `(String, PathBuf)` is of the form `(id name, path)`.
    fn get_adapter_filenames(&self) -> &Option<Vec<(String, PathBuf)>>;

    /// Configuration of optional adapters. `(String, String)` is of the form `(id name, name)`.
    fn get_adapter_configs(&self) -> &Option<Vec<((String, String), LoraConfig)>>;

    /// Filepath for the XLORA classifier
    fn get_classifier_path(&self) -> &Option<PathBuf>;

    /// `XLoraConfig` for the XLORA classifier
    fn get_classifier_config(&self) -> &Option<XLoraConfig>;

    /// Return the defined ordering of adapters and layers within the model.
    fn get_ordering(&self) -> &Option<Ordering>;

    /// Filepath for general model configuration.
    fn get_gen_conf_filename(&self) -> Option<&PathBuf>;

    /// Information for preloading LoRA adapters (adapter name, the weight file, and the config).
    fn get_lora_preload_adapter_info(&self) -> &Option<HashMap<String, (PathBuf, LoraConfig)>>;

    /// Get the preprocessor config (for the vision models). This is used to pre process images.
    fn get_preprocessor_config(&self) -> &Option<PathBuf>;

    /// Get the processor config (for the vision models). This is primarily used for the chat template.
    fn get_processor_config(&self) -> &Option<PathBuf>;

    /// Get the explicit chat template. If specified, this overwrites anything in the tokenizer_config.json
    fn get_chat_template_json(&self) -> &Option<PathBuf>;
}

#[derive(Clone, Debug)]
/// All local paths and metadata necessary to load a model.
pub struct LocalModelPaths<P: Debug> {
    pub tokenizer_filename: P,
    pub config_filename: P,
    pub template_filename: Option<P>,
    pub filenames: Vec<P>,
    pub xlora_adapter_filenames: Option<Vec<(String, P)>>,
    pub xlora_adapter_configs: Option<Vec<((String, String), LoraConfig)>>,
    pub classifier_path: Option<P>,
    pub classifier_config: Option<XLoraConfig>,
    pub xlora_ordering: Option<Ordering>,
    pub gen_conf: Option<P>,
    pub lora_preload_adapter_info: Option<HashMap<String, (P, LoraConfig)>>,
    pub preprocessor_config: Option<P>,
    pub processor_config: Option<P>,
    pub chat_template_json_filename: Option<P>,
}

impl<P: Debug> LocalModelPaths<P> {
    #[allow(clippy::too_many_arguments)]
    pub fn new(
        tokenizer_filename: P,
        config_filename: P,
        template_filename: P,
        filenames: Vec<P>,
        xlora_adapter_filenames: Option<Vec<(String, P)>>,
        xlora_adapter_configs: Option<Vec<((String, String), LoraConfig)>>,
        classifier_path: Option<P>,
        classifier_config: Option<XLoraConfig>,
        xlora_ordering: Option<Ordering>,
        gen_conf: Option<P>,
        lora_preload_adapter_info: Option<HashMap<String, (P, LoraConfig)>>,
        preprocessor_config: Option<P>,
        processor_config: Option<P>,
        chat_template_json_filename: Option<P>,
    ) -> Self {
        Self {
            tokenizer_filename,
            config_filename,
            template_filename: Some(template_filename),
            filenames,
            xlora_adapter_filenames,
            xlora_adapter_configs,
            classifier_path,
            classifier_config,
            xlora_ordering,
            gen_conf,
            lora_preload_adapter_info,
            preprocessor_config,
            processor_config,
            chat_template_json_filename,
        }
    }
}

impl ModelPaths for LocalModelPaths<PathBuf> {
    fn get_config_filename(&self) -> &PathBuf {
        &self.config_filename
    }
    fn get_tokenizer_filename(&self) -> &PathBuf {
        &self.tokenizer_filename
    }
    fn get_weight_filenames(&self) -> &[PathBuf] {
        &self.filenames
    }
    fn get_adapter_filenames(&self) -> &Option<Vec<(String, PathBuf)>> {
        &self.xlora_adapter_filenames
    }
    fn get_adapter_configs(&self) -> &Option<Vec<((String, String), LoraConfig)>> {
        &self.xlora_adapter_configs
    }
    fn get_classifier_config(&self) -> &Option<XLoraConfig> {
        &self.classifier_config
    }
    fn get_classifier_path(&self) -> &Option<PathBuf> {
        &self.classifier_path
    }
    fn get_ordering(&self) -> &Option<Ordering> {
        &self.xlora_ordering
    }
    fn get_template_filename(&self) -> &Option<PathBuf> {
        &self.template_filename
    }
    fn get_gen_conf_filename(&self) -> Option<&PathBuf> {
        self.gen_conf.as_ref()
    }
    fn get_lora_preload_adapter_info(&self) -> &Option<HashMap<String, (PathBuf, LoraConfig)>> {
        &self.lora_preload_adapter_info
    }
    fn get_preprocessor_config(&self) -> &Option<PathBuf> {
        &self.preprocessor_config
    }
    fn get_processor_config(&self) -> &Option<PathBuf> {
        &self.processor_config
    }
    fn get_chat_template_json(&self) -> &Option<PathBuf> {
        &self.chat_template_json_filename
    }
}

#[derive(Debug, Clone)]
/// The source of the HF token.
pub enum TokenSource {
    Literal(String),
    EnvVar(String),
    Path(String),
    CacheToken,
    None,
}

impl FromStr for TokenSource {
    type Err = String;

    fn from_str(s: &str) -> Result<Self, Self::Err> {
        let parts: Vec<&str> = s.splitn(2, ':').collect();
        match parts[0] {
            "literal" => parts
                .get(1)
                .map(|&value| TokenSource::Literal(value.to_string()))
                .ok_or_else(|| "Expected a value for 'literal'".to_string()),
            "env" => Ok(TokenSource::EnvVar(
                parts
                    .get(1)
                    .unwrap_or(&"HUGGING_FACE_HUB_TOKEN")
                    .to_string(),
            )),
            "path" => parts
                .get(1)
                .map(|&value| TokenSource::Path(value.to_string()))
                .ok_or_else(|| "Expected a value for 'path'".to_string()),
            "cache" => Ok(TokenSource::CacheToken),
            "none" => Ok(TokenSource::None),
            _ => Err("Invalid token source format".to_string()),
        }
    }
}

impl fmt::Display for TokenSource {
    fn fmt(&self, f: &mut fmt::Formatter<'_>) -> fmt::Result {
        match self {
            TokenSource::Literal(value) => write!(f, "literal:{}", value),
            TokenSource::EnvVar(value) => write!(f, "env:{}", value),
            TokenSource::Path(value) => write!(f, "path:{}", value),
            TokenSource::CacheToken => write!(f, "cache"),
            TokenSource::None => write!(f, "none"),
        }
    }
}

/// The kind of model to build.
#[derive(Clone, Default, derive_more::From, strum::Display)]
pub enum ModelKind {
    #[default]
    #[strum(to_string = "normal (no adapters)")]
    Normal,

    #[strum(to_string = "gguf quantized from {quant} (no adapters)")]
    GgufQuantized { quant: QuantizationKind },

    #[strum(to_string = "{adapter}")]
    Adapter { adapter: AdapterKind },

    #[strum(to_string = "{adapter}, gguf quantized from {quant}")]
    GgufAdapter {
        adapter: AdapterKind,
        quant: QuantizationKind,
    },

    #[strum(to_string = "speculative: target: `{target}`, draft: `{draft}`")]
    Speculative {
        target: Box<ModelKind>,
        draft: Box<ModelKind>,
    },

    #[strum(to_string = "anymoe: target: `{target}`")]
    AnyMoe { target: Box<ModelKind> },
}

#[derive(Clone, Copy, strum::Display, strum::EnumIs, strum::EnumMessage)]
#[strum(serialize_all = "kebab-case")]
pub enum QuantizationKind {
    /// GGML
    Ggml,
    /// GGUF
    Gguf,
    /// GPTQ
    Gptq,
}

#[derive(Clone, Copy, strum::Display, strum::EnumIs, strum::EnumMessage)]
#[strum(serialize_all = "kebab-case")]
pub enum AdapterKind {
    /// LoRA
    Lora,
    /// X-LoRA
    XLora,
}

// For the proper name as formatted via doc comment for a variant
pub trait PrettyName: strum::EnumMessage + ToString {
    fn pretty_name(&self) -> String {
        match self.get_documentation() {
            Some(s) => s.to_string(),
            // Instead of panic via expect(),
            // fallback to default kebab-case:
            None => self.to_string(),
        }
    }
}

impl PrettyName for AdapterKind {}
impl PrettyName for QuantizationKind {}

impl ModelKind {
    // Quantized helpers:
    pub fn is_quantized(&self) -> bool {
        self.quantized_kind().iter().any(|q| q.is_some())
    }

    pub fn is_quantized_and(&self, mut f: impl FnMut(QuantizationKind) -> bool) -> bool {
        self.quantized_kind().iter().any(|q| q.is_some_and(&mut f))
    }

    pub fn quantized_kind(&self) -> Vec<Option<QuantizationKind>> {
        use ModelKind::*;

        match self {
            Normal | Adapter { .. } => vec![None],
            GgufQuantized { quant } | GgufAdapter { quant, .. } => vec![Some(*quant)],
            Speculative { target, draft } => {
                let t = *target.clone();
                let d = *draft.clone();

                [t.quantized_kind(), d.quantized_kind()].concat()
            }
            AnyMoe { target } => target.quantized_kind(),
        }
    }

    // Adapter helpers:
    pub fn is_adapted(&self) -> bool {
        self.adapted_kind().iter().any(|a| a.is_some())
    }

    pub fn is_adapted_and(&self, mut f: impl FnMut(AdapterKind) -> bool) -> bool {
        self.adapted_kind().iter().any(|a| a.is_some_and(&mut f))
    }

    pub fn adapted_kind(&self) -> Vec<Option<AdapterKind>> {
        use ModelKind::*;

        match self {
            Normal | GgufQuantized { .. } => vec![None],
            Adapter { adapter } | GgufAdapter { adapter, .. } => vec![Some(*adapter)],
            Speculative { target, draft } => {
                let t = *target.clone();
                let d = *draft.clone();

                [t.adapted_kind(), d.adapted_kind()].concat()
            }
            AnyMoe { target } => target.adapted_kind(),
        }
    }
}

macro_rules! b_to_mb {
    ($x:expr) => {
        $x / (1024 * 1024)
    };
}

#[derive(Debug, Clone)]
pub enum AutoDeviceMapParams {
    Text {
        max_seq_len: usize,
        max_batch_size: usize,
    },
    Vision {
        max_seq_len: usize,
        max_batch_size: usize,
        max_image_shape: (usize, usize),
        max_num_images: usize,
    },
}

impl Display for AutoDeviceMapParams {
    fn fmt(&self, f: &mut fmt::Formatter<'_>) -> fmt::Result {
        match self {
            Self::Text {
                max_seq_len,
                max_batch_size,
            } => write!(
                f,
                "text[max_seq_len: {max_seq_len}, max_batch_size: {max_batch_size}]"
            ),
            Self::Vision {
                max_seq_len,
                max_batch_size,
                max_image_shape,
                max_num_images
            } => write!(
                f,
                "vision[max_seq_len: {max_seq_len}, max_batch_size: {max_batch_size}, max_image_shape: {max_image_shape:?}, max_num_images: {max_num_images}]"
            ),
        }
    }
}

impl AutoDeviceMapParams {
    pub const DEFAULT_MAX_SEQ_LEN: usize = 16 * 1024;
    pub const DEFAULT_MAX_BATCH_SIZE: usize = 1;
    pub const DEFAULT_MAX_NUM_IMAGES: usize = 1;
    pub const DEFAULT_MAX_IMAGE_LENGTH: usize = 2 * 1024;

    pub fn default_text() -> Self {
        Self::Text {
            max_seq_len: Self::DEFAULT_MAX_SEQ_LEN,
            max_batch_size: Self::DEFAULT_MAX_BATCH_SIZE,
        }
    }

    pub fn default_vision() -> Self {
        Self::Vision {
            max_seq_len: Self::DEFAULT_MAX_SEQ_LEN,
            max_batch_size: Self::DEFAULT_MAX_BATCH_SIZE,
            max_num_images: Self::DEFAULT_MAX_NUM_IMAGES,
            max_image_shape: (
                Self::DEFAULT_MAX_IMAGE_LENGTH,
                Self::DEFAULT_MAX_IMAGE_LENGTH,
            ),
        }
    }
}

pub trait DeviceMappedModelLoader {
    /// Maximum activation size of non-mapped parts of this model.
    /// Useful for the vision models which may prefer to keep the vison components on the GPU.
    fn non_mapped_max_act_size_elems(
        &self,
        config: &str,
        params: &AutoDeviceMapParams,
    ) -> Result<usize>;
    /// Maximum activation size of mapped parts of the model
    fn mapped_max_act_size_elems(
        &self,
        config: &str,
        params: &AutoDeviceMapParams,
    ) -> Result<usize>;

    /// weight_pack_factor only applies to quantized weights.
    fn non_mapped_size_in_bytes(
        &self,
        config: &str,
        dtype: DType,
        weight_pack_factor: usize,
    ) -> Result<usize>;
    /// weight_pack_factor only applies to quantized weights.
    fn layer_sizes_in_bytes(
        &self,
        config: &str,
        dtype: DType,
        weight_pack_factor: usize,
    ) -> Result<Vec<usize>>;
    fn num_layers(&self, config: &str) -> Result<usize>;

    #[allow(clippy::too_many_arguments)]
    fn get_device_layers(
        &self,
        config: &str,
        num_layers: usize,
        mut layer_sizes_in_bytes: Vec<usize>,
        non_mapped_size_in_bytes: usize,
        total_model_size_in_bytes: usize,
        devices: &[Device],
        dtype: DType,
        params: &AutoDeviceMapParams,
    ) -> Result<DeviceMapMetadata> {
        let mapped_max_act_size_in_bytes =
            self.mapped_max_act_size_elems(config, params)? * dtype.size_in_bytes();
        let non_mapped_max_act_size_in_bytes =
            self.non_mapped_max_act_size_elems(config, params)? * dtype.size_in_bytes();

        let mut remaining_to_map = total_model_size_in_bytes;

        // Always add the CPU as fallback
        let devices = [devices, &[Device::Cpu]].concat();

        let mut per_layer_avail = Vec::new();
        for dev in devices.clone() {
            let avail = MemoryUsage.get_memory_available(&dev)?;
            per_layer_avail.push((avail, dev));
        }
        // Reverse so we don't use the cpu first!
        per_layer_avail.reverse();

        // Reverse layer sizes so we can pop
        layer_sizes_in_bytes.reverse();

        let mut device_layers = Vec::new();

        let mut current_ordinal = 0;
        let mut current_layer = 0;
        while remaining_to_map > 0 && !per_layer_avail.is_empty() {
            let (device_capacity, device) = per_layer_avail
                .pop()
                .context("No more devices to map to. The model does not fit on this system.")?;
            // All usage of 90% of the memory as a maximum.
            #[allow(clippy::cast_possible_truncation, clippy::cast_precision_loss)]
            let device_capacity = (device_capacity as f64 * 0.90) as usize;

            // Algorithm is to check the following:
            // 1) (no mapping) if *everything* fits on the first dev (non mapped and mapped)
            // 2) if the mapped activations plus remaining fits on the nth device
            // 3) common case, iteratively find the optimal amount of layers to put on the nth device
            //   - if this is the first dev: must hold the non-mapped act and non-mapped model
            //   - otherwise, must hold the mapped act
            #[allow(clippy::if_same_then_else)]
            let layers_on_device = if current_ordinal == 0
                && device_capacity
                    >= remaining_to_map
                        + non_mapped_max_act_size_in_bytes
                        + mapped_max_act_size_in_bytes
            {
                remaining_to_map = 0;

                num_layers - current_layer
            } else if current_ordinal != 0
                && device_capacity >= remaining_to_map + mapped_max_act_size_in_bytes
            {
                remaining_to_map = 0;

                num_layers - current_layer
            } else {
                let mut used_capacity = 0;
                let mut layers_on_device = 0;

                if current_ordinal == 0 {
                    used_capacity += non_mapped_size_in_bytes + non_mapped_max_act_size_in_bytes;
                } else {
                    used_capacity += mapped_max_act_size_in_bytes;
                }

                while let Some(&last) = layer_sizes_in_bytes.last() {
                    if used_capacity + last > device_capacity {
                        break;
                    }
                    used_capacity += layer_sizes_in_bytes.pop().unwrap();
                    layers_on_device += 1;
                }

                // Do not reduce amount to map if this device can't fit any
                if layers_on_device > 0 {
                    remaining_to_map = remaining_to_map.saturating_sub(used_capacity);
                }
                layers_on_device
            };

            // CPU mappings are automatically handled by the traditional device mapper, we can just leave them out here.
            if !device.is_cpu() {
                device_layers.push(DeviceLayerMapMetadata {
                    ordinal: current_ordinal,
                    layers: layers_on_device,
                });
                current_ordinal += 1;
            }

            current_layer += layers_on_device;
        }
        if remaining_to_map > 0 {
            anyhow::bail!(
<<<<<<< HEAD
                "This model does not fit on the devices {:?}, and exceeds total capacity by {}MB. Auto device mapping params: {params}",
                devices
=======
                "This model does not fit on the devices {:?}, and exceeds total capacity by {}MB",
                per_layer_avail
>>>>>>> 42dd40a8
                    .iter()
                    .rev()
                    .map(|(avail, dev)| format!(
                        "{} (avail: {}MB)",
                        dev.device_pretty_repr(),
                        avail / (1024 * 1024),
                    ))
                    .collect::<Vec<_>>(),
                b_to_mb!(remaining_to_map)
            );
        }

        Ok(DeviceMapMetadata::from_num_device_layers(device_layers))
    }
}

/// The `Loader` trait abstracts the loading process. The primary entrypoint is the
/// `load_model` method.
///
/// # Example
/// ```no_run
/// use mistralrs_core::{Loader, TokenSource, DeviceMapSetting, AutoDeviceMapParams, ModelDType};
/// use candle_core::Device;
///
/// let loader: Box<dyn Loader> = todo!();
/// let pipeline = loader.load_model_from_hf(
///     None,
///     TokenSource::CacheToken,
///     &ModelDType::Auto,
///     &Device::cuda_if_available(0).unwrap(),
///     false,
///     DeviceMapSetting::Auto(AutoDeviceMapParams::default_text()),
///     None,
///     None,
/// ).unwrap();
/// ```
pub trait Loader: Send + Sync {
    /// If `revision` is None, then it defaults to `main`.
    /// If `dtype` is None, then it defaults to the model default (usually BF16).
    /// If model is not found on HF, will attempt to resolve locally.
    #[allow(clippy::type_complexity, clippy::too_many_arguments)]
    fn load_model_from_hf(
        &self,
        revision: Option<String>,
        token_source: TokenSource,
        dtype: &dyn TryIntoDType,
        device: &Device,
        silent: bool,
        mapper: DeviceMapSetting,
        in_situ_quant: Option<IsqType>,
        paged_attn_config: Option<PagedAttentionConfig>,
    ) -> Result<Arc<Mutex<dyn Pipeline + Send + Sync>>>;

    /// Load a model from the specified paths.
    /// Also initializes `DEBUG`.
    #[allow(
        clippy::type_complexity,
        clippy::too_many_arguments,
        clippy::borrowed_box
    )]
    fn load_model_from_path(
        &self,
        paths: &Box<dyn ModelPaths>,
        dtype: &dyn TryIntoDType,
        device: &Device,
        silent: bool,
        mapper: DeviceMapSetting,
        in_situ_quant: Option<IsqType>,
        paged_attn_config: Option<PagedAttentionConfig>,
    ) -> Result<Arc<Mutex<dyn Pipeline + Send + Sync>>>;

    fn get_id(&self) -> String;
    fn get_kind(&self) -> ModelKind;
}<|MERGE_RESOLUTION|>--- conflicted
+++ resolved
@@ -562,13 +562,8 @@
         }
         if remaining_to_map > 0 {
             anyhow::bail!(
-<<<<<<< HEAD
                 "This model does not fit on the devices {:?}, and exceeds total capacity by {}MB. Auto device mapping params: {params}",
-                devices
-=======
-                "This model does not fit on the devices {:?}, and exceeds total capacity by {}MB",
                 per_layer_avail
->>>>>>> 42dd40a8
                     .iter()
                     .rev()
                     .map(|(avail, dev)| format!(
