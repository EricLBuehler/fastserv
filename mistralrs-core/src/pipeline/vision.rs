<<<<<<< HEAD
use super::cache_manager::DefaultCacheManager;
use super::isq::UqffFullSer;
use super::llg::build_tok_env;
=======
use super::cache_manager::{FullCacheManager, NormalCacheManager};
use super::isq::{ImatrixDataSource, UqffFullSer};
>>>>>>> 3d7e86ef
use super::{
    get_model_paths, get_xlora_paths, AdapterActivationMixin, AnyMoePipelineMixin, CacheManager,
    CacheManagerMixin, EitherCache, ForwardInputsResult, GeneralMetadata, IsqPipelineMixin, Loader,
    MetadataMixin, ModelCategory, ModelKind, ModelPaths, PreProcessingMixin, Processor,
    Qwen2VLLoader, TokenSource, VLlamaLoader, VisionModel, VisionModelLoader, VisionPromptPrefixer,
    XLoraPaths,
};
use super::{
    Idefics2Loader, Idefics3Loader, LLaVALoader, LLaVANextLoader, Phi3VLoader, VisionLoaderType,
};
<<<<<<< HEAD
use super::{Idefics2Loader, LLaVALoader, LLaVANextLoader, Phi3VLoader, VisionLoaderType};
=======
use crate::aici::bintokens::build_tok_trie;
use crate::aici::toktree::TokTrie;
>>>>>>> 3d7e86ef
use crate::paged_attention::{calculate_cache_config, AttentionImplementation, CacheEngine};
use crate::pipeline::chat_template::{calculate_eos_tokens, GenerationConfig};
use crate::pipeline::sampling::sample_and_add_toks;
use crate::pipeline::{get_chat_template, ChatTemplate, IsqOrganization, LocalModelPaths};
use crate::prefix_cacher::PrefixCacheManager;
use crate::sequence::Sequence;
use crate::utils::debug::DeviceRepr;
use crate::utils::tokenizer::get_tokenizer;
use crate::utils::{tokens::get_token, varbuilder_utils::from_mmaped_safetensors};
use crate::vision_models::preprocessor_config::PreProcessorConfig;
use crate::vision_models::processor_config::ProcessorConfig;
use crate::vision_models::ModelInputs;
use crate::{
    api_dir_list, api_get_file, get_paths, get_uqff_paths, vision_normal_model_loader,
    AnyMoeExpertType, DeviceMapMetadata, Ordering, PagedAttentionConfig, Pipeline, Topology,
    TryIntoDType,
};
use anyhow::Result;
use candle_core::{Device, Tensor, Var};
use hf_hub::{api::sync::ApiBuilder, Repo, RepoType};
use mistralrs_quant::IsqType;
use rand_isaac::Isaac64Rng;
use regex_automata::meta::Regex;
use std::any::Any;
use std::fs;
use std::num::NonZeroUsize;
use std::path::{Path, PathBuf};
use std::str::FromStr;
use std::sync::{Arc, RwLock};
use tokenizers::Tokenizer;
use tokio::sync::Mutex;
use tracing::{info, warn};

pub struct VisionPipeline {
    model: Box<dyn VisionModel + Send + Sync>,
    tokenizer: Arc<Tokenizer>,
    chat_template: Arc<ChatTemplate>,
    model_id: String,
    metadata: Arc<GeneralMetadata>,
    processor: Arc<dyn Processor + Send + Sync>,
    preprocessor_config: Arc<PreProcessorConfig>,
    topology: Option<Topology>,
    silent: bool,
    prefixer: Arc<dyn VisionPromptPrefixer>,

    // For full UQFF serialization
    template_filename: Option<PathBuf>,
    generation_config: Option<PathBuf>,
    config: String,
    processor_filename: Option<PathBuf>,
    preprocessor_filename: Option<PathBuf>,
    imatrix: Option<PathBuf>,
}

/// A loader for a vision (non-quantized) model.
pub struct VisionLoader {
    inner: Box<dyn VisionModelLoader>,
    model_id: String,
    config: VisionSpecificConfig,
    kind: ModelKind,
    chat_template: Option<String>,
    tokenizer_json: Option<String>,
    xlora_model_id: Option<String>,
    xlora_order: Option<Ordering>,
    token_source: RwLock<Option<TokenSource>>,
    revision: RwLock<Option<String>>,
    from_uqff: RwLock<Option<PathBuf>>,
}

#[derive(Default)]
/// A builder for a loader for a vision (non-quantized) model.
pub struct VisionLoaderBuilder {
    model_id: Option<String>,
    config: VisionSpecificConfig,
    kind: ModelKind,
    chat_template: Option<String>,
    tokenizer_json: Option<String>,
}

#[derive(Clone, Default)]
/// Config specific to loading a vision model.
pub struct VisionSpecificConfig {
    pub use_flash_attn: bool,
    pub prompt_batchsize: Option<NonZeroUsize>,
    pub topology: Option<Topology>,
    pub write_uqff: Option<PathBuf>,
    pub from_uqff: Option<PathBuf>,
    pub max_edge: Option<u32>,
    pub imatrix: Option<PathBuf>,
}

impl VisionLoaderBuilder {
    pub fn new(
        config: VisionSpecificConfig,
        chat_template: Option<String>,
        tokenizer_json: Option<String>,
        model_id: Option<String>,
    ) -> Self {
        Self {
            config,
            chat_template,
            tokenizer_json,
            model_id,
            kind: ModelKind::Normal,
        }
    }

    pub fn build(self, loader: VisionLoaderType) -> Box<dyn Loader> {
        let loader: Box<dyn VisionModelLoader> = match loader {
            VisionLoaderType::Phi3V => Box::new(Phi3VLoader),
            VisionLoaderType::Idefics2 => Box::new(Idefics2Loader),
            VisionLoaderType::LLaVANext => Box::new(LLaVANextLoader),
            VisionLoaderType::LLaVA => Box::new(LLaVALoader),
            VisionLoaderType::VLlama => Box::new(VLlamaLoader),
            VisionLoaderType::Qwen2VL => Box::new(Qwen2VLLoader),
            VisionLoaderType::Idefics3 => Box::new(Idefics3Loader),
        };
        Box::new(VisionLoader {
            inner: loader,
            model_id: self.model_id.unwrap(),
            config: self.config,
            kind: self.kind,
            chat_template: self.chat_template,
            tokenizer_json: self.tokenizer_json,
            xlora_model_id: None,
            xlora_order: None,
            token_source: RwLock::new(None),
            revision: RwLock::new(None),
            from_uqff: RwLock::new(None),
        })
    }
}

impl Loader for VisionLoader {
    #[allow(clippy::type_complexity, clippy::too_many_arguments)]
    fn load_model_from_hf(
        &self,
        revision: Option<String>,
        token_source: TokenSource,
        dtype: &dyn TryIntoDType,
        device: &Device,
        silent: bool,
        mapper: DeviceMapMetadata,
        in_situ_quant: Option<IsqType>,
        paged_attn_config: Option<PagedAttentionConfig>,
    ) -> Result<Arc<Mutex<dyn Pipeline + Send + Sync>>> {
        let paths: anyhow::Result<Box<dyn ModelPaths>> = get_paths!(
            LocalModelPaths,
            &token_source,
            revision.clone(),
            self,
            None,
            None,
            silent,
            self.config.from_uqff.is_some()
        );
        if let Some(from_uqff) = self.config.from_uqff.clone() {
            *self.from_uqff.write().unwrap() = Some(get_uqff_paths!(&from_uqff, self, silent));
        }
        *self
            .token_source
            .write()
            .expect("Failed to write to token source") = Some(token_source);
        *self.revision.write().expect("Failed to write to revision") = revision;
        self.load_model_from_path(
            &paths?,
            dtype,
            device,
            silent,
            mapper,
            in_situ_quant,
            paged_attn_config,
        )
    }

    #[allow(clippy::type_complexity, clippy::too_many_arguments)]
    fn load_model_from_path(
        &self,
        paths: &Box<dyn ModelPaths>,
        dtype: &dyn TryIntoDType,
        device: &Device,
        silent: bool,
        mapper: DeviceMapMetadata,
        in_situ_quant: Option<IsqType>,
        mut paged_attn_config: Option<PagedAttentionConfig>,
    ) -> Result<Arc<Mutex<dyn Pipeline + Send + Sync>>> {
        let config = std::fs::read_to_string(paths.get_config_filename())?;

        // Otherwise, the device mapper will print it
        if mapper.is_dummy()
            && (self.config.topology.is_none()
                || self
                    .config
                    .topology
                    .as_ref()
                    .is_some_and(|t| t.is_dummy_device_map()))
        {
            info!(
                "Loading model `{}` on {}.",
                self.get_id(),
                device.device_pretty_repr()
            );
        } else if paged_attn_config.is_some() {
            warn!("Device mapping or device topology and PagedAttention are incompatible, disabling PagedAttention.");
            paged_attn_config = None;
        }

        if !self.inner.supports_paged_attention() {
            paged_attn_config = None;
        }

        info!(
            "Model config: {:?}",
            self.inner
                .get_config_repr(&config, self.config.use_flash_attn)?
        );

        let mapper = mapper.into_mapper(
            self.inner.get_total_device_mapping_num_layers(&config)?,
            device,
            self.config.topology.as_ref(),
        )?;
        let dtype = mapper.get_min_dtype(dtype)?;

        let mut loading_isq = in_situ_quant.is_some();
        if let Some(ref topology) = self.config.topology {
            loading_isq |= topology
                .0
                .iter()
                .any(|layer| layer.as_ref().is_some_and(|layer| layer.isq.is_some()));
        }

        let load_device = if !loading_isq {
            device.clone()
        } else {
            Device::Cpu
        };

        let attention_mechanism = if paged_attn_config.is_some() {
            AttentionImplementation::PagedAttention
        } else {
            AttentionImplementation::Eager
        };

        let mut model = match self.kind {
            ModelKind::Normal => vision_normal_model_loader!(
                paths,
                Some(dtype),
                &load_device,
                config,
                self.inner,
                self.config.use_flash_attn,
                silent,
                mapper,
                loading_isq,
                self.config.from_uqff.is_some(),
                device.clone(),
                attention_mechanism
            ),
            _ => unreachable!(),
        };
        let preprocessor_config: PreProcessorConfig = serde_json::from_str(
            &fs::read_to_string(
                paths
                    .get_preprocessor_config()
                    .as_ref()
                    .expect("Need preprocessor config"),
            )
            .unwrap(),
        )
        .unwrap();
        let processor_config: Option<ProcessorConfig> = paths
            .get_processor_config()
            .as_ref()
            .map(|f| serde_json::from_str(&fs::read_to_string(f).unwrap()).unwrap());

        let processor = self.inner.get_processor(
            &config,
            processor_config,
            preprocessor_config.clone(),
            self.config.max_edge,
        ); //There are always some repos that don't properly handle config position, for example... LLaVA

        let tokenizer = get_tokenizer(
            paths.get_tokenizer_filename(),
            Some(processor.get_special_tokens()),
        )?;

        let gen_conf: Option<GenerationConfig> = paths
            .get_gen_conf_filename()
            .map(|f| serde_json::from_str(&fs::read_to_string(f).unwrap()).unwrap());
        let chat_template = get_chat_template(
            paths,
            &paths
                .get_chat_template_json()
                .as_ref()
                .map(|x| x.to_string_lossy().to_string())
                .clone(),
            &self.chat_template,
            None,
        );

        if (in_situ_quant.is_some() || self.config.topology.is_some())
            && self.config.from_uqff.is_none()
        {
            model.quantize(
                in_situ_quant,
                device.clone(),
                self.config.topology.as_ref(),
                silent,
                self.config.imatrix.as_ref().map(ImatrixDataSource::File),
                IsqOrganization::Default,
                self.config.write_uqff.as_ref(),
                UqffFullSer {
                    tokenizer: &tokenizer,
                    template_filename: paths.get_template_filename(),
                    generation_config: paths.get_gen_conf_filename(),
                    config: config.clone(),
                    processor_filename: paths.get_processor_config(),
                    preprocessor_filename: paths.get_preprocessor_config(),
                },
            )?;
        } else if let Some(from_uqff) = &*self.from_uqff.read().unwrap() {
            model.load_from_artifacts(
                device.clone(),
                self.config.topology.as_ref(),
                silent,
                from_uqff,
            )?;
        }

        let (cache_config, cache_engine) = if let Some(paged_attn_config) = paged_attn_config {
            anyhow::ensure!(
                !matches!(self.kind, ModelKind::Adapter { .. }),
                "PagedAttention does not support adapter models."
            );
            let cache_config = calculate_cache_config(
                paged_attn_config.mem_gpu,
                paged_attn_config.mem_cpu,
                paged_attn_config.block_size,
                dtype,
                model.config(),
                device,
            )?;
            let cache_engine = CacheEngine::new(model.config(), &cache_config, dtype, device)?;
            (Some(cache_config), Some(cache_engine))
        } else {
            (None, None)
        };

        let max_seq_len = model.max_seq_len();
<<<<<<< HEAD
        let tok_env = build_tok_env(tokenizer.clone()).into();
        let num_hidden_layers = model.cache().lock().len();
=======
        let tok_trie: Arc<TokTrie> = build_tok_trie(tokenizer.clone()).into();
        let num_hidden_layers = match model.cache() {
            EitherCache::Full(full) => full.lock().len(),
            EitherCache::Normal(normal) => normal.lock().unwrap().0.len(),
        };
>>>>>>> 3d7e86ef
        let eos = calculate_eos_tokens(&chat_template, gen_conf, &tokenizer);
        let sliding_window = model.config().sliding_window;
        let model_metadata = Arc::new(model.config().clone());
        Ok(Arc::new(Mutex::new(VisionPipeline {
            model,
            tokenizer: tokenizer.into(),
            chat_template: Arc::new(chat_template),
            model_id: self.model_id.clone(),
            metadata: Arc::new(GeneralMetadata {
                max_seq_len,
                tok_env: Some(tok_env),
                is_xlora: false,
                num_hidden_layers,
                eos_tok: eos,
                kind: self.kind.clone(),
                has_no_kv_cache: false,
                activation_dtype: dtype,
                sliding_window,
                cache_config,
                cache_engine,
                prompt_batchsize: self.config.prompt_batchsize,
                model_metadata: Some(model_metadata),
            }),
            processor,
            prefixer: self.inner.prefixer(),
            preprocessor_config: Arc::new(preprocessor_config),
            topology: self.config.topology.clone(),
            silent,
            template_filename: paths.get_template_filename().clone(),
            generation_config: paths.get_gen_conf_filename().cloned(),
            config,
            processor_filename: paths.get_processor_config().clone(),
            preprocessor_filename: paths.get_preprocessor_config().clone(),
            imatrix: self.config.imatrix.clone(),
        })))
    }

    fn get_id(&self) -> String {
        self.model_id.to_string()
    }

    fn get_kind(&self) -> ModelKind {
        self.kind.clone()
    }
}

impl PreProcessingMixin for VisionPipeline {
    fn get_chat_template(&self) -> Option<Arc<ChatTemplate>> {
        Some(self.chat_template.clone())
    }
    fn get_input_processor_config(&self) -> Option<Arc<dyn Any>> {
        Some(self.preprocessor_config.clone())
    }
    fn get_processor(&self) -> Arc<dyn super::Processor> {
        self.processor.clone()
    }
}

impl IsqPipelineMixin for VisionPipeline {
    fn re_isq_model(&mut self, dtype: IsqType) -> Result<()> {
        let device = self.device().clone();
        self.model
            .quantize(
                Some(dtype),
                device,
                self.topology.as_ref(),
                self.silent,
                self.imatrix.as_ref().map(ImatrixDataSource::File),
                IsqOrganization::Default,
                None,
                UqffFullSer {
                    tokenizer: &self.tokenizer,
                    template_filename: &self.template_filename,
                    generation_config: self.generation_config.as_ref(),
                    config: self.config.clone(),
                    processor_filename: &self.processor_filename,
                    preprocessor_filename: &self.preprocessor_filename,
                },
            )
            .map_err(anyhow::Error::msg)
    }
}

impl CacheManagerMixin for VisionPipeline {
    fn clone_in_cache(&self, seqs: &mut [&mut Sequence], modify_draft_cache: bool) {
        if matches!(self.model.cache(), EitherCache::Full(_)) {
            FullCacheManager.clone_in_cache(self, seqs, modify_draft_cache)
        } else {
            NormalCacheManager.clone_in_cache(self, seqs, modify_draft_cache)
        }
    }
    fn clone_out_cache(&self, seqs: &mut [&mut Sequence], modify_draft_cache: bool) {
        if matches!(self.model.cache(), EitherCache::Full(_)) {
            FullCacheManager.clone_out_cache(self, seqs, modify_draft_cache)
        } else {
            NormalCacheManager.clone_out_cache(self, seqs, modify_draft_cache)
        }
    }
    fn set_none_cache(
        &self,
        seqs: &mut [&mut Sequence],
        reset_non_granular: bool,
        modify_draft_cache: bool,
        load_preallocated_cache: bool,
    ) {
        if matches!(self.model.cache(), EitherCache::Full(_)) {
            FullCacheManager.set_none_cache(self, seqs, modify_draft_cache, false);
        } else {
            NormalCacheManager.set_none_cache(
                self,
                seqs,
                modify_draft_cache,
                load_preallocated_cache,
            );
        }
        if reset_non_granular {
            self.reset_non_granular_state()
        }
    }
    fn cache(&self) -> &EitherCache {
        self.model.cache()
    }
}

impl AdapterActivationMixin for VisionPipeline {
    fn activate_adapters(&mut self, _adapters: Vec<String>) -> Result<usize> {
        anyhow::bail!("Vision models do not support adapter activation.");
    }
}

impl MetadataMixin for VisionPipeline {
    fn device(&self) -> Device {
        self.model.device().clone()
    }
    fn get_metadata(&self) -> Arc<GeneralMetadata> {
        self.metadata.clone()
    }
    fn name(&self) -> String {
        self.model_id.clone()
    }
    fn reset_non_granular_state(&self) {}
    fn tokenizer(&self) -> Option<Arc<Tokenizer>> {
        Some(self.tokenizer.clone())
    }
}

#[async_trait::async_trait]
impl Pipeline for VisionPipeline {
    fn forward_inputs(
        &mut self,
        inputs: Box<dyn Any>,
        return_raw_logits: bool,
    ) -> candle_core::Result<ForwardInputsResult> {
        let ModelInputs {
            input_ids,
            seqlen_offsets,
            seqlen_offsets_kernel,
            context_lens,
            position_ids,
            pixel_values,
            model_specific_args,
            mut paged_attn_meta,
            flash_meta,
        } = *inputs.downcast::<ModelInputs>().expect("Downcast failed.");
        let paged_attn_meta = match (
            self.get_metadata().cache_engine.as_ref(),
            &mut paged_attn_meta,
        ) {
            (Some(engine), Some(meta)) => Some((engine.get_kv_cache().clone(), meta)),
            (Some(_), None) => {
                // This can happen if Rust-side user code is wrong
                candle_core::bail!("Forward step expected a PagedAttention input metadata. This was not provided, please ensure that the scheduler config is correctly configured for PagedAttention.")
            }
            (None, Some(_)) => {
                // This should never happen but we handle it anyway
                candle_core::bail!("Forward step got a PagedAttention input metadata but there is no cache engine. Please raise an issue.")
            }
            (None, None) => None,
        };
        let logits = self.model.forward(
            &input_ids,
            pixel_values,
            &seqlen_offsets,
            seqlen_offsets_kernel,
            context_lens,
            position_ids,
            model_specific_args,
            paged_attn_meta,
            &flash_meta,
        )?;
        if return_raw_logits {
            Ok(ForwardInputsResult::RawLogits { logits })
        } else {
            Ok(ForwardInputsResult::CausalGeneration { logits })
        }
    }
    async fn sample_causal_gen(
        &self,
        seqs: &mut [&mut Sequence],
        logits: Vec<Tensor>,
        prefix_cacher: &mut PrefixCacheManager,
        disable_eos_stop: bool,
        rng: Arc<std::sync::Mutex<Isaac64Rng>>,
    ) -> Result<(), candle_core::Error> {
        sample_and_add_toks(self, seqs, logits, prefix_cacher, disable_eos_stop, rng).await
    }
    fn category(&self) -> ModelCategory {
        let has_conv2d = self.model.has_conv2d();
        ModelCategory::Vision {
            has_conv2d,
            prefixer: self.prefixer.clone(),
        }
    }
}

impl AnyMoePipelineMixin for VisionPipeline {
    fn amoe_finish_training(&mut self, gate_model_id: Option<String>) -> candle_core::Result<()> {
        self.model.finish_training(gate_model_id)
    }
    fn amoe_layer_vars(&self) -> Vec<Vec<Var>> {
        self.model.get_vars()
    }
    fn amoe_base_model_trainable_params(&self) -> usize {
        self.model.trainable_params()
    }
    fn amoe_take_cached_gating_outputs(&mut self) -> Vec<Tensor> {
        self.model.take_cached_gating_outputs()
    }
    fn amoe_create_layers(
        &mut self,
        model_ids: Vec<String>,
        token: &TokenSource,
        revision: Option<String>,
        match_regex: &str,
        config: crate::amoe::AnyMoeConfig,
        dtype: candle_core::DType,
        dev: &Device,
        (prefix, mlp): (String, String),
        layers: Vec<usize>,
        expert_type: AnyMoeExpertType,
        silent: bool,
        gate_model_id: Option<String>,
    ) -> candle_core::Result<()> {
        let mut vbs = Vec::new();
        // Precompile regex here
        let regex = Regex::new(match_regex).map_err(candle_core::Error::msg)?;
        for model_id in model_ids {
            let model_id_str = &model_id;
            let model_id = Path::new(&model_id);

            let api = ApiBuilder::new()
                .with_progress(!silent)
                .with_token(get_token(token).map_err(candle_core::Error::msg)?)
                .build()
                .map_err(candle_core::Error::msg)?;
            let revision = revision.clone().unwrap_or("main".to_string());
            let api = api.repo(Repo::with_revision(
                model_id_str.clone(),
                RepoType::Model,
                revision.clone(),
            ));

            let mut filenames = vec![];
            for rfilename in api_dir_list!(api, model_id).filter(|x| x.ends_with(".safetensors")) {
                filenames.push(api_get_file!(api, &rfilename, model_id));
            }

            let regex = regex.clone();
            let match_regex_clone = match_regex.to_string();
            let layers_clone = layers.clone();
            let vb = from_mmaped_safetensors(
                filenames,
                vec![],
                Some(dtype),
                dev,
                silent,
                None,
                move |key| {
                    if regex.is_match(&key) {
                        // Idx of the last char of the layer id, +1
                        // Assumes N.MLP
                        let last_layer_idx = key.find(&match_regex_clone).unwrap() - 1;
                        let first_layer_idx = key[..last_layer_idx].rfind('.').unwrap();
                        let layer_n = key[first_layer_idx + 1..last_layer_idx]
                            .parse::<usize>()
                            .unwrap();
                        layers_clone.contains(&layer_n) || layers_clone.is_empty()
                    } else {
                        false
                    }
                },
            )?;
            vbs.push(vb);
        }

        let gate_vb = if let Some(gate_model_id) = gate_model_id {
            let model_id_str = &gate_model_id;
            let model_id = Path::new(&gate_model_id);

            let api = ApiBuilder::new()
                .with_progress(!silent)
                .with_token(get_token(token).map_err(candle_core::Error::msg)?)
                .build()
                .map_err(candle_core::Error::msg)?;
            let revision = revision.clone().unwrap_or("main".to_string());
            let api = api.repo(Repo::with_revision(
                model_id_str.clone(),
                RepoType::Model,
                revision.clone(),
            ));

            let mut gate_filenames = vec![];
            for rfilename in api_dir_list!(api, model_id).filter(|x| x.ends_with(".safetensors")) {
                gate_filenames.push(api_get_file!(api, &rfilename, model_id));
            }
            assert_eq!(
                gate_filenames.len(),
                1,
                "Gate model ID must contain only one .safetensors file"
            );

            let vb = from_mmaped_safetensors(
                gate_filenames.clone(),
                vec![],
                Some(dtype),
                dev,
                silent,
                None,
                |_| true,
            )?;
            info!(
                "Loaded gating layers from `{}`",
                gate_filenames[0].display()
            );
            Some(vb)
        } else {
            None
        };

        self.model
            .create_anymoe_layers(vbs, config, (prefix, mlp), layers, expert_type, gate_vb)
    }
    fn amoe_supported(&self) -> bool {
        self.model.amoe_supported()
    }
}<|MERGE_RESOLUTION|>--- conflicted
+++ resolved
@@ -1,11 +1,8 @@
-<<<<<<< HEAD
 use super::cache_manager::DefaultCacheManager;
 use super::isq::UqffFullSer;
 use super::llg::build_tok_env;
-=======
 use super::cache_manager::{FullCacheManager, NormalCacheManager};
 use super::isq::{ImatrixDataSource, UqffFullSer};
->>>>>>> 3d7e86ef
 use super::{
     get_model_paths, get_xlora_paths, AdapterActivationMixin, AnyMoePipelineMixin, CacheManager,
     CacheManagerMixin, EitherCache, ForwardInputsResult, GeneralMetadata, IsqPipelineMixin, Loader,
@@ -16,12 +13,9 @@
 use super::{
     Idefics2Loader, Idefics3Loader, LLaVALoader, LLaVANextLoader, Phi3VLoader, VisionLoaderType,
 };
-<<<<<<< HEAD
 use super::{Idefics2Loader, LLaVALoader, LLaVANextLoader, Phi3VLoader, VisionLoaderType};
-=======
 use crate::aici::bintokens::build_tok_trie;
 use crate::aici::toktree::TokTrie;
->>>>>>> 3d7e86ef
 use crate::paged_attention::{calculate_cache_config, AttentionImplementation, CacheEngine};
 use crate::pipeline::chat_template::{calculate_eos_tokens, GenerationConfig};
 use crate::pipeline::sampling::sample_and_add_toks;
@@ -373,16 +367,11 @@
         };
 
         let max_seq_len = model.max_seq_len();
-<<<<<<< HEAD
-        let tok_env = build_tok_env(tokenizer.clone()).into();
-        let num_hidden_layers = model.cache().lock().len();
-=======
         let tok_trie: Arc<TokTrie> = build_tok_trie(tokenizer.clone()).into();
         let num_hidden_layers = match model.cache() {
             EitherCache::Full(full) => full.lock().len(),
             EitherCache::Normal(normal) => normal.lock().unwrap().0.len(),
         };
->>>>>>> 3d7e86ef
         let eos = calculate_eos_tokens(&chat_template, gen_conf, &tokenizer);
         let sliding_window = model.config().sliding_window;
         let model_metadata = Arc::new(model.config().clone());
