use super::cache_manager::{FullCacheManager, NormalCacheManager};
use super::llg::build_tok_env;
use super::{
    get_model_paths, get_xlora_paths, text_models_inputs_processor::ModelInputs, AdapterKind,
    CacheManager, GeneralMetadata, Loader, ModelKind, ModelPaths, PrettyName, QuantizationKind,
    TokenSource, XLoraPaths,
};
use super::{
    AdapterActivationMixin, AnyMoePipelineMixin, CacheManagerMixin, EitherCache,
    ForwardInputsResult, IsqPipelineMixin, MetadataMixin, ModelCategory, PreProcessingMixin,
};
use crate::gguf::{
    get_gguf_chat_template, {convert_gguf_to_hf_tokenizer, GgufTokenizerConversion},
};
use crate::gguf::{Content, GGUFArchitecture};
use crate::lora::Ordering;
use crate::paged_attention::{
    calculate_cache_config, AttentionImplementation, CacheEngine, ModelConfigLike,
};
use crate::pipeline::chat_template::{calculate_eos_tokens, BeginEndUnkTok, GenerationConfig};
use crate::pipeline::get_chat_template;
use crate::pipeline::sampling::sample_and_add_toks;
use crate::pipeline::ChatTemplate;
use crate::prefix_cacher::PrefixCacheManager;
use crate::sequence::Sequence;
use crate::utils::debug::DeviceRepr;
use crate::utils::model_config as ModelConfig;
use crate::utils::tokenizer::get_tokenizer;
use crate::xlora_models::NonGranularState;
use crate::{
    get_mut_arcmutex, get_paths_gguf, DeviceMapMetadata, LocalModelPaths, PagedAttentionConfig,
    Pipeline, Topology, TryIntoDType,
};
use crate::{
    models::quantized_llama::ModelWeights as QLlama,
    models::quantized_phi2::ModelWeights as QPhi,
    models::quantized_phi3::ModelWeights as QPhi3,
    models::quantized_qwen2::ModelWeights as QQwen2,
    models::quantized_starcoder2::ModelWeights as QStarcoder2,
    utils::tokens::get_token,
    xlora_models::{XLoraQLlama, XLoraQPhi3},
};
use anyhow::{bail, Result};
use candle_core::{DType, Device, Tensor};
use either::Either;
use hf_hub::{api::sync::ApiBuilder, Repo, RepoType};
use mistralrs_quant::IsqType;
use rand_isaac::Isaac64Rng;
use std::any::Any;
use std::fs;
use std::num::NonZeroUsize;
use std::path::{Path, PathBuf};
use std::str::FromStr;
use std::sync::Arc;
use tokenizers::Tokenizer;
use tokio::sync::Mutex;
use tracing::{info, warn};

enum Model {
    Llama(QLlama),
    Phi2(QPhi),
    XLoraLlama(XLoraQLlama),
    XLoraPhi3(XLoraQPhi3),
    Phi3(QPhi3),
    Starcoder2(QStarcoder2),
    Qwen2(QQwen2),
}

pub struct GGUFPipeline {
    model: Model,
    tokenizer: Arc<Tokenizer>,
    no_kv_cache: bool,
    chat_template: Arc<ChatTemplate>,
    model_id: String,
    non_granular_state: Option<NonGranularState>,
    metadata: Arc<GeneralMetadata>,
}

/// Loader for a GGUF model.
pub struct GGUFLoader {
    model_id: Option<String>,
    quantized_model_id: String,
    quantized_filenames: Vec<String>,
    xlora_model_id: Option<String>,
    xlora_order: Option<Ordering>,
    no_kv_cache: bool,
    chat_template: Option<String>,
    kind: ModelKind,
    tgt_non_granular_index: Option<usize>,
    config: GGUFSpecificConfig,
}

#[derive(Clone, Default)]
/// Config for a GGUF loader.
pub struct GGUFSpecificConfig {
    pub prompt_batchsize: Option<NonZeroUsize>,
    pub topology: Option<Topology>,
}

#[derive(Default)]
/// A builder for a GGUF loader.
pub struct GGUFLoaderBuilder {
    model_id: Option<String>,
    quantized_model_id: String,
    quantized_filenames: Vec<String>,
    xlora_model_id: Option<String>,
    kind: ModelKind,
    xlora_order: Option<Ordering>,
    no_kv_cache: bool,
    chat_template: Option<String>,
    tgt_non_granular_index: Option<usize>,
    config: GGUFSpecificConfig,
}

impl GGUFLoaderBuilder {
    /// Create a loader builder for a GGUF model. `tok_model_id` is the model ID where you can find a
    /// `tokenizer_config.json` file. If the `chat_template` is specified, then it will be treated as a
    /// path and used over remote files, removing all remote accesses.
    ///
    /// NOTE: Until v0.4.0, you should make sure to call `.with_no_kv_cache` if applicable.
    pub fn new(
        chat_template: Option<String>,
        tok_model_id: Option<String>,
        quantized_model_id: String,
        quantized_filenames: Vec<String>,
        config: GGUFSpecificConfig,
    ) -> Self {
        let kind = ModelKind::GgufQuantized {
            quant: QuantizationKind::Gguf,
        };

        Self {
            chat_template,
            model_id: tok_model_id,
            kind,
            quantized_filenames,
            quantized_model_id,
            config,
            ..Default::default()
        }
    }

    // TODO(EricLBuehler): in 0.4.0 we can move this into the config
    pub fn with_no_kv_cache(mut self, no_kv_cache: bool) -> Self {
        self.no_kv_cache = no_kv_cache;
        self
    }

    fn with_adapter(
        mut self,
        xlora_model_id: String,
        xlora_order: Ordering,
        no_kv_cache: bool,
        tgt_non_granular_index: Option<usize>,
    ) -> Self {
        self.xlora_model_id = Some(xlora_model_id);
        self.xlora_order = Some(xlora_order);
        self.no_kv_cache = no_kv_cache;
        self.tgt_non_granular_index = tgt_non_granular_index;
        self.model_id = if let Some(id) = self.model_id {
            Some(id)
        } else {
            info!(
                "Using adapter base model ID: `{}`",
                self.xlora_order.as_ref().unwrap().base_model_id
            );
            Some(self.xlora_order.as_ref().unwrap().base_model_id.clone())
        };
        self
    }

    pub fn with_xlora(
        mut self,
        xlora_model_id: String,
        xlora_order: Ordering,
        no_kv_cache: bool,
        tgt_non_granular_index: Option<usize>,
    ) -> Self {
        self.kind = (AdapterKind::XLora, QuantizationKind::Gguf).into();

        self.with_adapter(
            xlora_model_id,
            xlora_order,
            no_kv_cache,
            tgt_non_granular_index,
        )
    }

    pub fn with_lora(mut self, lora_model_id: String, lora_order: Ordering) -> Self {
        self.kind = (AdapterKind::Lora, QuantizationKind::Gguf).into();

        self.with_adapter(lora_model_id, lora_order, false, None)
    }

    pub fn build(self) -> Box<dyn Loader> {
        Box::new(GGUFLoader {
            model_id: self.model_id,
            xlora_model_id: self.xlora_model_id,
            kind: self.kind,
            xlora_order: self.xlora_order,
            no_kv_cache: self.no_kv_cache,
            chat_template: self.chat_template,
            tgt_non_granular_index: self.tgt_non_granular_index,
            quantized_filenames: self.quantized_filenames,
            quantized_model_id: self.quantized_model_id,
            config: self.config,
        })
    }
}

impl GGUFLoader {
    #[allow(clippy::too_many_arguments)]
    pub fn new(
        model_id: Option<String>,
        quantized_model_id: String,
        quantized_filenames: Vec<String>,
        xlora_model_id: Option<String>,
        kind: ModelKind,
        xlora_order: Option<Ordering>,
        no_kv_cache: bool,
        chat_template: Option<String>,
        tgt_non_granular_index: Option<usize>,
        config: GGUFSpecificConfig,
    ) -> Self {
        let model_id = if let Some(id) = model_id {
            Some(id)
        } else if let Some(xlora_order) = xlora_order.clone() {
            info!(
                "Using adapter base model ID: `{}`",
                xlora_order.base_model_id
            );
            Some(xlora_order.base_model_id.clone())
        } else {
            None
        };
        Self {
            model_id,
            quantized_model_id,
            quantized_filenames,
            xlora_model_id,
            xlora_order,
            no_kv_cache,
            chat_template,
            kind,
            tgt_non_granular_index,
            config,
        }
    }
}

struct ContentConfig {
    hidden_size: usize,
    num_attn_heads: usize,
    num_kv_heads: usize,
    num_layers: usize,
}

#[allow(clippy::cast_possible_truncation)]
impl<'a, R: std::io::Seek + std::io::Read> From<&Content<'a, R>> for ContentConfig {
    fn from(value: &Content<'a, R>) -> Self {
        let metadata = value.get_metadata();
        let arch = metadata["general.architecture"].to_string().unwrap();
        Self {
            hidden_size: metadata[&format!("{arch}.embedding_length")]
                .to_u64()
                .unwrap() as usize,
            num_attn_heads: metadata[&format!("{arch}.attention.head_count")]
                .to_u64()
                .unwrap() as usize,
            num_kv_heads: metadata[&format!("{arch}.attention.head_count_kv")]
                .to_u64()
                .unwrap() as usize,
            num_layers: metadata[&format!("{arch}.block_count")].to_u64().unwrap() as usize,
        }
    }
}

impl ModelConfigLike for ContentConfig {
    fn hidden_size(&self) -> usize {
        self.hidden_size
    }
    fn num_attn_heads(&self) -> usize {
        self.num_attn_heads
    }
    fn num_kv_heads(&self) -> usize {
        self.num_kv_heads
    }
    fn num_layers(&self) -> usize {
        self.num_layers
    }
}

impl Loader for GGUFLoader {
    #[allow(clippy::type_complexity, clippy::too_many_arguments)]
    fn load_model_from_hf(
        &self,
        revision: Option<String>,
        token_source: TokenSource,
        dtype: &dyn TryIntoDType,
        device: &Device,
        silent: bool,
        mapper: DeviceMapMetadata,
        in_situ_quant: Option<IsqType>,
        paged_attn_config: Option<PagedAttentionConfig>,
    ) -> Result<Arc<Mutex<dyn Pipeline + Send + Sync>>> {
        let paths: anyhow::Result<Box<dyn ModelPaths>> = get_paths_gguf!(
            LocalModelPaths,
            &token_source,
            revision,
            self,
            self.quantized_model_id.clone(),
            self.quantized_filenames.clone(),
            silent
        );
        self.load_model_from_path(
            &paths?,
            dtype,
            device,
            silent,
            mapper,
            in_situ_quant,
            paged_attn_config,
        )
    }

    #[allow(clippy::type_complexity, clippy::too_many_arguments)]
    fn load_model_from_path(
        &self,
        paths: &Box<dyn ModelPaths>,
        _: &dyn TryIntoDType,
        device: &Device,
        silent: bool,
        mapper: DeviceMapMetadata,
        in_situ_quant: Option<IsqType>,
        mut paged_attn_config: Option<PagedAttentionConfig>,
    ) -> Result<Arc<Mutex<dyn Pipeline + Send + Sync>>> {
        if in_situ_quant.is_some() {
            anyhow::bail!(
                "You are trying to in-situ quantize a GGUF model. This will not do anything."
            );
        }

        // Otherwise, the device mapper will print it
        if mapper.is_dummy()
            && (self.config.topology.is_none()
                || self
                    .config
                    .topology
                    .as_ref()
                    .is_some_and(|t| t.is_dummy_device_map()))
        {
            info!(
                "Loading model `{}` on {}.",
                self.get_id(),
                device.device_pretty_repr()
            );
        } else if paged_attn_config.is_some() {
            warn!("Device mapping or device topology and PagedAttention are incompatible, disabling PagedAttention.");
            paged_attn_config = None;
        }

        let mut readers = Vec::new();
        for filename in paths.get_weight_filenames() {
            readers.push(std::fs::File::open(filename)?);
        }
        let mut readers = readers.iter_mut().collect::<Vec<_>>();

        let model = Content::from_readers(&mut readers)?;
        model.print_metadata()?;
        let arch = model.arch();

        let GgufTokenizerConversion {
            tokenizer,
            bos,
            eos,
            unk,
        } = if paths.get_tokenizer_filename().to_string_lossy().is_empty() {
            convert_gguf_to_hf_tokenizer(&model)?
        } else {
            GgufTokenizerConversion {
                tokenizer: get_tokenizer(paths.get_tokenizer_filename(), None)?,
                bos: None,
                eos: None,
                unk: None,
            }
        };

        // Handles the case where `self.chat_template` is either a file or a
        // chat_template string literal. As a file, `self.chat_template`
        // overrides the file from `paths`.
        let (chat_template_file, chat_template_literal) =
            match (paths.get_template_filename(), self.chat_template.clone()) {
                // If chat_template is file, it overrides.
                (_, Some(l)) if Path::new(&l).exists() => (Some(Path::new(&l).to_path_buf()), None),
                // Otherwise, use the template file + chat_template literal (if provided).
                (Some(f), l_opt) => (Some(Path::new(f).to_path_buf()), l_opt),
                (None, Some(l)) => (None, Some(l)),
                // Only load gguf chat template if there is nothing else
                (None, None) => (None, get_gguf_chat_template(&model)?),
            };

        let has_adapter = self.kind.is_adapted();
        let is_xlora = self.kind.is_adapted_and(|a| a.is_x_lora());

        let paged_attn_config = if matches!(self.kind, ModelKind::GgufAdapter { .. }) {
            warn!("Adapter models do not currently support PagedAttention, running without");
            None
        } else {
            paged_attn_config
        };

        let model_config_metadata: ContentConfig = (&model).into();

        let model_config = {
            // Base config (quantization only):
            let quant = ModelConfig::ParamsGGUF(
                model,
                (device, mapper, self.config.topology.as_ref()).into(),
                if paged_attn_config.is_some() {
                    AttentionImplementation::PagedAttention
                } else {
                    AttentionImplementation::Eager
                },
            );

            // With optional adapter config:
            let mut adapter = None;
            if has_adapter {
                adapter.replace(ModelConfig::Adapter::try_new(
                    paths, device, silent, is_xlora,
                )?);
            }

            ModelConfig::ModelParams::builder()
                .quant(quant)
                .and_adapter(adapter)
                .build()
        };

        // Config into model:
        let model = match self.kind {
            ModelKind::GgufQuantized { .. } => match arch {
                GGUFArchitecture::Llama => Model::Llama(QLlama::try_from(model_config)?),
                GGUFArchitecture::Phi2 => Model::Phi2(QPhi::try_from(model_config)?),
                GGUFArchitecture::Phi3 => Model::Phi3(QPhi3::try_from(model_config)?),
                GGUFArchitecture::Starcoder2 => {
                    Model::Starcoder2(QStarcoder2::try_from(model_config)?)
                }
                GGUFArchitecture::Qwen2 => Model::Qwen2(QQwen2::try_from(model_config)?),
                a => bail!("Unsupported architecture `{a:?}` for GGUF"),
            },
            ModelKind::GgufAdapter { adapter, .. } => match arch {
                GGUFArchitecture::Llama => Model::XLoraLlama(XLoraQLlama::try_from(model_config)?),
                GGUFArchitecture::Phi3 => Model::XLoraPhi3(XLoraQPhi3::try_from(model_config)?),
                a => bail!(
                    "Unsupported architecture `{a:?}` for GGUF {kind}",
                    kind = adapter.pretty_name()
                ),
            },
            _ => unreachable!(),
        };

        let (cache_config, cache_engine) = if let Some(paged_attn_config) = paged_attn_config {
            let model_config: &dyn ModelConfigLike = &model_config_metadata;
            let cache_config = calculate_cache_config(
                paged_attn_config.mem_gpu,
                paged_attn_config.mem_cpu,
                paged_attn_config.block_size,
                DType::F32,
                model_config,
                device,
            )?;
            let cache_engine = CacheEngine::new(model_config, &cache_config, DType::F32, device)?;
            (Some(cache_config), Some(cache_engine))
        } else {
            (None, None)
        };

<<<<<<< HEAD
        let gen_conf: Option<GenerationConfig> = paths
            .get_gen_conf_filename()
            .map(|f| serde_json::from_str(&fs::read_to_string(f).unwrap()).unwrap());

=======
        let gen_conf: Option<GenerationConfig> = paths.get_gen_conf_filename().map(|f| {
            serde_json::from_str(&fs::read_to_string(f).unwrap())
                .expect("bos_token_id/eos_token_id missing in generation_config.json")
        });
>>>>>>> 14da4f15
        let mut chat_template = get_chat_template(
            paths,
            &paths
                .get_chat_template_json()
                .as_ref()
                .map(|x| x.to_string_lossy().to_string()),
            &chat_template_file.map(|p| p.to_string_lossy().to_string()),
            chat_template_literal,
        );

        let max_seq_len = match model {
            Model::Llama(ref l) => l.max_seq_len,
            Model::Phi2(ref p) => p.max_seq_len,
            Model::XLoraLlama(ref xl) => xl.max_seq_len,
            Model::Phi3(ref p) => p.max_seq_len,
            Model::XLoraPhi3(ref p) => p.max_seq_len,
            Model::Starcoder2(ref p) => p.max_seq_len,
            Model::Qwen2(ref p) => p.max_seq_len,
        };
        let tok_env = build_tok_env(tokenizer.clone());
        let num_hidden_layers = match model {
            Model::Llama(ref model) => model.cache.normal().0.len(),
            Model::Phi2(ref model) => model.cache.normal().0.len(),
            Model::XLoraLlama(ref model) => model.cache.full().lock().len(),
            Model::Phi3(ref model) => model.cache.normal().0.len(),
            Model::XLoraPhi3(ref model) => model.cache.full().lock().len(),
            Model::Starcoder2(ref model) => model.cache.normal().0.len(),
            Model::Qwen2(ref model) => model.cache.normal().0.len(),
        };

        if chat_template.bos_token.is_none() && bos.is_some() {
            chat_template.bos_token = Some(BeginEndUnkTok(Either::Left(bos.unwrap())));
        }
        if chat_template.eos_token.is_none() && eos.is_some() {
            chat_template.eos_token = Some(BeginEndUnkTok(Either::Left(eos.unwrap())));
        }
        if chat_template.unk_token.is_none() && unk.is_some() {
            chat_template.unk_token = Some(BeginEndUnkTok(Either::Left(unk.unwrap())));
        }

        let eos = calculate_eos_tokens(&chat_template, gen_conf, &tokenizer);
        Ok(Arc::new(Mutex::new(GGUFPipeline {
            model,
            tokenizer: tokenizer.into(),
            no_kv_cache: self.no_kv_cache,
            chat_template: Arc::new(chat_template),
            model_id: self
                .model_id
                .clone()
                .unwrap_or(self.quantized_model_id.clone()),
            non_granular_state: self.tgt_non_granular_index.map(|tgt_non_granular_index| {
                NonGranularState {
                    non_granular_index: Arc::new(Mutex::new(0)),
                    tgt_non_granular_index,
                }
            }),
            metadata: Arc::new(GeneralMetadata {
                max_seq_len,
                tok_env: Some(tok_env),
                has_no_kv_cache: self.no_kv_cache,
                num_hidden_layers,
                eos_tok: eos,
                kind: self.kind.clone(),
                is_xlora,
                activation_dtype: DType::F32,
                sliding_window: None,
                cache_config,
                cache_engine,
                prompt_batchsize: self.config.prompt_batchsize,
                model_metadata: Some(Arc::new(model_config_metadata)),
            }),
        })))
    }

    fn get_id(&self) -> String {
        self.xlora_model_id
            .as_deref()
            .unwrap_or(self.model_id.as_ref().unwrap_or(&self.quantized_model_id))
            .to_string()
    }

    fn get_kind(&self) -> ModelKind {
        self.kind.clone()
    }
}

impl PreProcessingMixin for GGUFPipeline {
    fn get_chat_template(&self) -> Option<Arc<ChatTemplate>> {
        Some(self.chat_template.clone())
    }
    fn get_input_processor_config(&self) -> Option<Arc<dyn Any>> {
        None
    }
}

impl IsqPipelineMixin for GGUFPipeline {
    fn re_isq_model(&mut self, _dtype: IsqType) -> Result<()> {
        anyhow::bail!(
            "You are trying to in-situ requantize a GGML model. This will not do anything."
        )
    }
}

impl CacheManagerMixin for GGUFPipeline {
    fn clone_in_cache(&self, seqs: &mut [&mut Sequence], modify_draft_cache: bool) {
        if matches!(self.cache(), EitherCache::Full(_)) {
            FullCacheManager.clone_in_cache(self, seqs, modify_draft_cache)
        } else {
            NormalCacheManager.clone_in_cache(self, seqs, modify_draft_cache)
        }
    }
    fn clone_out_cache(&self, seqs: &mut [&mut Sequence], modify_draft_cache: bool) {
        if matches!(self.cache(), EitherCache::Full(_)) {
            FullCacheManager.clone_out_cache(self, seqs, modify_draft_cache)
        } else {
            NormalCacheManager.clone_out_cache(self, seqs, modify_draft_cache)
        }
    }
    fn set_none_cache(
        &self,
        seqs: &mut [&mut Sequence],
        reset_non_granular: bool,
        modify_draft_cache: bool,
        load_preallocated_cache: bool,
    ) {
        if matches!(self.cache(), EitherCache::Full(_)) {
            FullCacheManager.set_none_cache(self, seqs, modify_draft_cache, false);
        } else {
            NormalCacheManager.set_none_cache(
                self,
                seqs,
                modify_draft_cache,
                load_preallocated_cache,
            );
        }
        if reset_non_granular {
            self.reset_non_granular_state()
        }
    }
    fn cache(&self) -> &EitherCache {
        match self.model {
            Model::Llama(ref model) => &model.cache,
            Model::Phi2(ref model) => &model.cache,
            Model::XLoraLlama(ref model) => &model.cache,
            Model::Phi3(ref model) => &model.cache,
            Model::XLoraPhi3(ref model) => &model.cache,
            Model::Starcoder2(ref model) => &model.cache,
            Model::Qwen2(ref model) => &model.cache,
        }
    }
}

impl AdapterActivationMixin for GGUFPipeline {
    fn activate_adapters(&mut self, adapter_names: Vec<String>) -> anyhow::Result<usize> {
        let is_lora = self.metadata.kind.is_adapted_and(|a| a.is_lora());
        if !is_lora {
            anyhow::bail!("Activating adapters is only supported for models fine-tuned with LoRA.")
        }

        match self.model {
            Model::XLoraLlama(ref mut model) => model
                .activate_adapters(adapter_names)
                .map_err(anyhow::Error::msg),
            Model::XLoraPhi3(ref mut model) => model
                .activate_adapters(adapter_names)
                .map_err(anyhow::Error::msg),
            _ => unreachable!(),
        }
    }
}

impl MetadataMixin for GGUFPipeline {
    fn device(&self) -> Device {
        match self.model {
            Model::Llama(ref model) => model.device.clone(),
            Model::Phi2(ref model) => model.device.clone(),
            Model::XLoraLlama(ref model) => model.device.clone(),
            Model::Phi3(ref model) => model.device.clone(),
            Model::XLoraPhi3(ref model) => model.device.clone(),
            Model::Starcoder2(ref model) => model.device.clone(),
            Model::Qwen2(ref model) => model.device.clone(),
        }
    }
    fn tokenizer(&self) -> Option<Arc<Tokenizer>> {
        Some(self.tokenizer.clone())
    }
    fn name(&self) -> String {
        self.model_id.clone()
    }
    fn reset_non_granular_state(&self) {
        if let Some(s) = self.non_granular_state.as_ref() {
            *self.cache().full().get_scalings_cache() = None;
            *get_mut_arcmutex!(s.non_granular_index) = 0;
        }
    }
    fn get_metadata(&self) -> Arc<GeneralMetadata> {
        self.metadata.clone()
    }
}

#[async_trait::async_trait]
impl Pipeline for GGUFPipeline {
    fn forward_inputs(
        &mut self,
        inputs: Box<dyn Any>,
        return_raw_logits: bool,
    ) -> Result<ForwardInputsResult, candle_core::Error> {
        let ModelInputs {
            input_ids,
            input_ids_full,
            seqlen_offsets,
            seqlen_offsets_full,
            seqlen_offsets_kernel,
            seqlen_offsets_kernel_full,
            context_lens,
            position_ids: _, // NOTE(EricLBuehler): ignore, it is for phi3
            mut paged_attn_meta,
            flash_meta,
            flash_meta_full,
        } = *inputs.downcast().expect("Downcast failed.");
        let paged_attn_meta = match (
            self.get_metadata().cache_engine.as_ref(),
            &mut paged_attn_meta,
        ) {
            (Some(engine), Some(meta)) => Some((engine.get_kv_cache().clone(), meta)),
            (Some(_), None) => {
                // This can happen if Rust-side user code is wrong
                candle_core::bail!("Forward step expected a PagedAttention input metadata. This was not provided, please ensure that the scheduler config is correctly configured for PagedAttention.")
            }
            (None, Some(_)) => {
                // This should never happen but we handle it anyway
                candle_core::bail!("Forward step got a PagedAttention input metadata but there is no cache engine. Please raise an issue.")
            }
            (None, None) => None,
        };
        let logits = match self.model {
            Model::Llama(ref model) => model.forward(
                &input_ids,
                &seqlen_offsets,
                seqlen_offsets_kernel,
                context_lens,
                paged_attn_meta,
            )?,
            Model::Phi2(ref model) => {
                model.forward(&input_ids, &seqlen_offsets, context_lens, paged_attn_meta)?
            }
            Model::XLoraLlama(ref model) => model.forward(
                &input_ids,
                input_ids_full.as_ref().unwrap_or(&input_ids),
                &seqlen_offsets,
                seqlen_offsets_full.as_ref().unwrap_or(&seqlen_offsets),
                seqlen_offsets_kernel.clone(),
                seqlen_offsets_kernel_full.unwrap_or(seqlen_offsets_kernel),
                self.no_kv_cache,
                &self.non_granular_state,
                context_lens,
                &flash_meta,
                flash_meta_full.as_ref().unwrap_or(&flash_meta),
            )?,
            Model::Phi3(ref model) => {
                model.forward(&input_ids, &seqlen_offsets, paged_attn_meta)?
            }
            Model::XLoraPhi3(ref model) => model.forward(
                &input_ids,
                input_ids_full.as_ref().unwrap_or(&input_ids),
                &seqlen_offsets,
                seqlen_offsets_full.as_ref().unwrap_or(&seqlen_offsets),
                seqlen_offsets_kernel.clone(),
                seqlen_offsets_kernel_full.unwrap_or(seqlen_offsets_kernel),
                self.no_kv_cache,
                &self.non_granular_state,
                context_lens,
                &flash_meta,
                flash_meta_full.as_ref().unwrap_or(&flash_meta),
            )?,
            Model::Starcoder2(ref model) => model.forward(
                &input_ids,
                &seqlen_offsets,
                seqlen_offsets_kernel,
                paged_attn_meta,
            )?,
            Model::Qwen2(ref model) => model.forward(
                &input_ids,
                &seqlen_offsets,
                seqlen_offsets_kernel,
                context_lens,
                paged_attn_meta,
            )?,
        };
        if return_raw_logits {
            Ok(ForwardInputsResult::RawLogits { logits })
        } else {
            Ok(ForwardInputsResult::CausalGeneration { logits })
        }
    }
    async fn sample_causal_gen(
        &self,
        seqs: &mut [&mut Sequence],
        logits: Vec<Tensor>,
        prefix_cacher: &mut PrefixCacheManager,
        disable_eos_stop: bool,
        rng: Arc<std::sync::Mutex<Isaac64Rng>>,
    ) -> Result<(), candle_core::Error> {
        sample_and_add_toks(self, seqs, logits, prefix_cacher, disable_eos_stop, rng).await
    }
    fn category(&self) -> ModelCategory {
        ModelCategory::Text
    }
}

// TODO
impl AnyMoePipelineMixin for GGUFPipeline {}<|MERGE_RESOLUTION|>--- conflicted
+++ resolved
@@ -476,17 +476,10 @@
             (None, None)
         };
 
-<<<<<<< HEAD
-        let gen_conf: Option<GenerationConfig> = paths
-            .get_gen_conf_filename()
-            .map(|f| serde_json::from_str(&fs::read_to_string(f).unwrap()).unwrap());
-
-=======
         let gen_conf: Option<GenerationConfig> = paths.get_gen_conf_filename().map(|f| {
             serde_json::from_str(&fs::read_to_string(f).unwrap())
                 .expect("bos_token_id/eos_token_id missing in generation_config.json")
         });
->>>>>>> 14da4f15
         let mut chat_template = get_chat_template(
             paths,
             &paths
