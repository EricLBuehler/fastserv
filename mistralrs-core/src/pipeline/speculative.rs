#![allow(clippy::cast_possible_truncation, clippy::cast_precision_loss)]

use std::{
    ops::Add,
    sync::{Arc, Mutex},
};

<<<<<<< HEAD
use candle_core::{quantized::GgmlDType, DType, Device, IndexOp, Result, Tensor, D};
=======
use candle_core::{quantized::GgmlDType, Device, IndexOp, Result, Tensor};
>>>>>>> 55fef0b9
use rand_isaac::Isaac64Rng;
use tokenizers::Tokenizer;

use crate::{
    finish_and_add_tokens_to_seq, get_mut_arcmutex,
    models::Cache,
    pipeline::{
        sampling::{sample_sequence, sample_target_sequence_speculative},
        AdapterInstruction,
    },
    prefix_cacher::PrefixCacheManager,
    sequence::{Sequence, SequenceRecognizer},
    DeviceMapMetadata, Loader, ModelKind, Pipeline, TokenSource,
};

use super::{
    cache_manager::DefaultCacheManager, calculate_inputs, chat_template::ChatTemplate,
    sampling::SpeculativeSample, CacheInstruction, CacheManager, GeneralMetadata, ModelInputs,
};

pub struct SpeculativeLoader {
    pub target: Box<dyn Loader>,
    pub draft: Box<dyn Loader>,
    pub config: SpeculativeConfig,
}

impl Loader for SpeculativeLoader {
    fn load_model(
        &self,
        revision: Option<String>,
        token_source: TokenSource,
        dtype: Option<candle_core::DType>,
        device: &Device,
        silent: bool,
        mapper: DeviceMapMetadata,
        in_situ_quant: Option<GgmlDType>,
    ) -> anyhow::Result<Arc<tokio::sync::Mutex<dyn Pipeline + Send + Sync>>> {
        let target = self.target.load_model(
            revision.clone(),
            token_source.clone(),
            dtype,
            device,
            silent,
            mapper.clone(),
            in_situ_quant,
        )?;
        let draft = self.draft.load_model(
            revision,
            token_source,
            dtype,
            device,
            silent,
            mapper,
            in_situ_quant,
        )?;
        Ok(Arc::new(tokio::sync::Mutex::new(SpeculativePipeline::new(
            target,
            draft,
            self.config,
        )?)))
    }
    fn get_id(&self) -> String {
        format!(
            "Speculative: tgt = `{}`, draft = `{}`, gamma = `{}`",
            self.target.get_id(),
            self.draft.get_id(),
            self.config.gamma,
        )
    }
    fn get_kind(&self) -> ModelKind {
        ModelKind::Speculative {
            target: Box::new(self.target.get_kind()),
            draft: Box::new(self.draft.get_kind()),
        }
    }
}

/// Speculative decoding pipeline: https://arxiv.org/pdf/2211.17192
///
/// # Algorithm
/// Given draft model q and target model p with probability distributions \
/// q_i(x) and p_i(x) for each token
///
/// - Keep the sample for token i if q_i(x) <= p_i(x)
///     - This means the target model agrees
/// - Else (q_i(x) > p_i(x)) accept that token with prob p_i(x)/q_i(x)
///     - If rejected, sample token from from p'_i(x) = norm(max(0, p(x) − q(x))) and do not take any more'
///
pub struct SpeculativePipeline {
    target: Arc<tokio::sync::Mutex<dyn Pipeline>>,
    draft: Arc<tokio::sync::Mutex<dyn Pipeline>>,
    gamma: usize,
    metadata: GeneralMetadata,
    latest_logit_cache: Option<Tensor>,
}

#[derive(Copy, Clone)]
pub struct SpeculativeConfig {
    /// γ completions to run of the draft model
    pub gamma: usize,
}

impl SpeculativePipeline {
    pub fn new(
        target: Arc<tokio::sync::Mutex<dyn Pipeline>>,
        draft: Arc<tokio::sync::Mutex<dyn Pipeline>>,
        config: SpeculativeConfig,
    ) -> Result<Self> {
        if get_mut_arcmutex!(target).tokenizer().get_vocab(true)
            != get_mut_arcmutex!(draft).tokenizer().get_vocab(true)
        {
            candle_core::bail!("Target and draft models' tokenzier vocab do not match. This is required for speculative decoding.");
        }
        let metadata = get_mut_arcmutex!(target).get_metadata().clone();
        // todo: some checks or relaxation here?
        Ok(Self {
            target,
            draft,
            gamma: config.gamma,
            metadata,
            latest_logit_cache: None,
        })
    }
}

fn find_first_true(x: &Tensor) -> Result<Tensor> {
    (x.to_dtype(DType::F32)?.cumsum(D::Minus1)?.eq(0.0)?).sum(D::Minus1)
}

#[async_trait::async_trait]
impl Pipeline for SpeculativePipeline {
    async fn step(
        &mut self,
        input_seqs: &mut [&mut Sequence],
        is_prompt: bool,
        prefix_cacher: &mut PrefixCacheManager,
        disable_eos_stop: bool,
        rng: Arc<Mutex<Isaac64Rng>>,
        pre_op: CacheInstruction,
        post_op: CacheInstruction,
    ) -> Result<()> {
        match pre_op {
<<<<<<< HEAD
            CacheInstruction::In => self.clone_in_cache(input_seqs, false),
            CacheInstruction::Nonthing => (),
            CacheInstruction::Reset { reset_non_granular } => {
                self.set_none_cache(reset_non_granular, false)
            }
=======
            CacheInstruction::In(adapter_inst) => {
                match adapter_inst {
                    AdapterInstruction::Activate(adapters) => {
                        self.activate_adapters(adapters).map_err(|e| {
                            candle_core::Error::msg(<anyhow::Error as AsRef<
                                dyn std::error::Error,
                            >>::as_ref(&e))
                        })?
                    }
                    AdapterInstruction::None => 0,
                };
                self.clone_in_cache(input_seqs, false)
            }
            CacheInstruction::Nothing(adapter_inst) => {
                match adapter_inst {
                    AdapterInstruction::Activate(adapters) => {
                        self.activate_adapters(adapters).map_err(|e| {
                            candle_core::Error::msg(<anyhow::Error as AsRef<
                                dyn std::error::Error,
                            >>::as_ref(&e))
                        })?
                    }
                    AdapterInstruction::None => 0,
                };
            }
            CacheInstruction::Reset {
                reset_non_granular,
                adapter_inst,
            } => {
                match adapter_inst {
                    AdapterInstruction::Activate(adapters) => {
                        self.activate_adapters(adapters).map_err(|e| {
                            candle_core::Error::msg(<anyhow::Error as AsRef<
                                dyn std::error::Error,
                            >>::as_ref(&e))
                        })?
                    }
                    AdapterInstruction::None => 0,
                };
                self.set_none_cache(reset_non_granular, false)
            }
>>>>>>> 55fef0b9
            _ => unreachable!("Unreachable PRE cache op."),
        }

        assert_eq!(input_seqs.len(), 1);

        let seq = &mut input_seqs[0];

        // ======================= Run draft model gamma times producing tokens ============================
        // ======================= Sample the `gamma` logits. ============================
        let mut draft_samples = Vec::new();
        let mut q_sampled_out = Vec::new();
        let mut small_logits = Vec::new();
        let repeat_last_n = get_mut_arcmutex!(self.draft).get_metadata().repeat_last_n;
        for i in 0..self.gamma {
            let is_xlora = get_mut_arcmutex!(self.draft).get_metadata().is_xlora;
            let device = get_mut_arcmutex!(self.draft).device();
            let has_no_kv_cache = get_mut_arcmutex!(self.draft).get_metadata().has_no_kv_cache;
            let inputs = calculate_inputs(
                &[seq],
                is_prompt && i == 0, // Only prompt (no kv cache) if first
                is_xlora,
                &device,
                has_no_kv_cache,
                None,
            )
            .unwrap();
            let logits = get_mut_arcmutex!(self.draft)
                .forward_inputs(inputs)?
                .to_dtype(candle_core::DType::F32)?;

            let sample = sample_sequence(
                logits.clone(),
                seq,
                seq.return_logprobs(),
                repeat_last_n,
                get_mut_arcmutex!(self.draft)
                    .get_metadata()
                    .tok_trie
                    .clone(),
                rng.clone(),
                false, // todo tune
                false, // do not add to tok trie yet
                true,
            )
            .await?;
            seq.add_tmp_tok(sample.token);
            q_sampled_out.push(Tensor::new(vec![sample.token], logits.device())?);
            small_logits.push(logits.narrow(1, logits.dim(1)? - 1, 1)?);
            draft_samples.push(SpeculativeSample {
                sample,
                distribution: logits.clone(),
            });
        }
        let q_sampled_out = Tensor::cat(&q_sampled_out, 0)?;
        let small_logits = Tensor::cat(&small_logits, D::Minus2)?;
        seq.remove_tmp_tok(self.gamma);

        // ======================= Add all draft tokens but the last one. Add the last from the seq. ============================
        let mut draft_prefill_tokens = if is_prompt {
            seq.get_toks().to_vec()
        } else {
            vec![*seq.get_toks().last().unwrap()]
        };
        for sample in draft_samples {
            draft_prefill_tokens.push(sample.sample.token);
        }
        seq.set_prefill_toks(draft_prefill_tokens);

        // ======================= Run the model with all draft tokens. ============================

        let initial_cache_len = get_mut_arcmutex!(self.target).cache().lock()[0]
            .as_ref()
            .map(|(k, _)| k.dims()[2])
            .unwrap_or(0);

        // ========= Run the model ============
        let is_xlora = get_mut_arcmutex!(self.target).get_metadata().is_xlora;
        let device = get_mut_arcmutex!(self.target).device();
        let has_no_kv_cache = get_mut_arcmutex!(self.target)
            .get_metadata()
            .has_no_kv_cache;
        let inputs = calculate_inputs(
            &[seq],
            true, // use the "prefill" tokens
            is_xlora,
            &device,
            has_no_kv_cache,
            Some((self.gamma + 1, initial_cache_len)), // Get the last gamma, see above
        )
        .unwrap();

        let logits = get_mut_arcmutex!(self.target)
            .forward_inputs(inputs)?
            .to_dtype(candle_core::DType::F32)?;

        let logits = logits.i((.., ..logits.dim(1)? - 1, ..))?;
        let prob_next = logits.i((.., logits.dim(1)? - 1, ..))?.unsqueeze(1)?;

        // Reset the prefill tokens
        seq.reset_prefill_toks();

        let p = logits
            .gather(&q_sampled_out.unsqueeze(1)?.unsqueeze(0)?, D::Minus1)?
            .to_dtype(candle_core::DType::F32)?;
        let q = small_logits.gather(&q_sampled_out.unsqueeze(1)?.unsqueeze(0)?, D::Minus1)?;

        let rand_uniform = q.rand_like(0.0, 1.0)?;
        let accepted = find_first_true(&rand_uniform.gt(&p.div(&q)?)?.squeeze(2)?)?;

        let num_rejected = accepted
            .to_dtype(DType::F32)?
            .neg()?
            .add(self.gamma as f64)?;
        let has_rejected = num_rejected.gt(0.0)?;
        let num_rejected = num_rejected.to_dtype(DType::U8)?.to_vec1::<u8>()?;

        let accepted = accepted.clamp(0u32, (self.gamma - 1) as u32)?;
        let adjusted_prob = logits
            .index_select(&accepted.to_dtype(DType::U8)?, 1)?
            .sub(&small_logits.index_select(&accepted.to_dtype(DType::U8)?, 1)?)?
            .relu()?;
        let adjusted_prob = adjusted_prob.broadcast_div(&adjusted_prob.sum_keepdim(D::Minus1)?)?;

        let prob_next = Tensor::where_cond(
            &has_rejected.unsqueeze(1)?.broadcast_as(prob_next.shape())?,
            &adjusted_prob,
            &prob_next,
        )?;
        // ======================= Rejection sampling. ============================
        // Map from each target sample to corresponding in draft sample
        let samples = sample_target_sequence_speculative(
            Tensor::cat(
                &[
                    &logits
                        .i((
                            ..,
                            ..(logits.dim(1)? - num_rejected[0] as usize).saturating_sub(1),
                            ..,
                        ))
                        .unwrap(),
                    &prob_next,
                ],
                1,
            )?,
            seq,
            seq.return_logprobs(),
            repeat_last_n,
            get_mut_arcmutex!(self.draft)
                .get_metadata()
                .tok_trie
                .clone(),
            rng.clone(),
            self.gamma + 1 - num_rejected[0] as usize,
        )
        .await?;

        let mut accepted_tokens = Vec::new();
<<<<<<< HEAD
        for target_sample in samples {
            accepted_tokens.push(target_sample.sample);
=======
        for (target_sample, draft_sample) in zip(samples, draft_samples) {
            let tok = target_sample.sample.token;
            accepted_tokens.push(target_sample.sample);
            if draft_sample.sample.token != tok {
                break;
            }
>>>>>>> 55fef0b9
        }

        // ======================= Narrow caches to account for rejections ============================
        let n_not_accepted = num_rejected[0] as usize + 1;
        for (k, v) in get_mut_arcmutex!(self.draft)
            .cache()
            .lock()
            .iter_mut()
            .flatten()
        {
            *k = k.i((.., .., ..k.dims()[2] - n_not_accepted, ..))?;
            *v = v.i((.., .., ..v.dims()[2] - n_not_accepted, ..))?;
        }
        if get_mut_arcmutex!(self.draft).get_metadata().is_xlora {
            for (k, v) in get_mut_arcmutex!(self.draft)
                .cache()
                .xlora_lock()
                .iter_mut()
                .flatten()
            {
                *k = k.i((.., .., ..k.dims()[2] - n_not_accepted, ..))?;
                *v = v.i((.., .., ..v.dims()[2] - n_not_accepted, ..))?;
            }
        }
        for (k, v) in get_mut_arcmutex!(self.target)
            .cache()
            .lock()
            .iter_mut()
            .flatten()
        {
            *k = k.i((.., .., ..k.dims()[2] - n_not_accepted, ..))?;
            *v = v.i((.., .., ..v.dims()[2] - n_not_accepted, ..))?;
        }
        if get_mut_arcmutex!(self.draft).get_metadata().is_xlora {
            for (k, v) in get_mut_arcmutex!(self.target)
                .cache()
                .xlora_lock()
                .iter_mut()
                .flatten()
            {
                *k = k.i((.., .., ..k.dims()[2] - n_not_accepted, ..))?;
                *v = v.i((.., .., ..v.dims()[2] - n_not_accepted, ..))?;
            }
        }

        let eos_owned = get_mut_arcmutex!(self.target)
            .get_metadata()
            .eos_tok
            .clone();
        let eos_tok = if disable_eos_stop {
            None
        } else {
            Some(&eos_owned[..])
        };
        // Add the tokens to the seq and the trie
        for accepted in accepted_tokens {
            // Do not use the prefix cacher
            finish_and_add_tokens_to_seq!(self, prefix_cacher, seq, accepted, eos_tok, false);
            match seq.recognizer {
                SequenceRecognizer::Regex(ref mut rx) => {
                    get_mut_arcmutex!(self.target)
                        .get_metadata()
                        .tok_trie
                        .append_token(rx.as_mut(), accepted.token);
                }
                SequenceRecognizer::Cfg(ref mut cfg) => {
                    get_mut_arcmutex!(self.target)
                        .get_metadata()
                        .tok_trie
                        .append_token(cfg.as_mut(), accepted.token);
                }
                SequenceRecognizer::None => {}
            }
        }

        // Trick to improve lower bounds. Sample last token in multinomial
        /*
        let sample = sample_sequence(
            logits.clone(),
            seq,
            seq.return_logprobs(),
            repeat_last_n,
            get_mut_arcmutex!(self.draft)
                .get_metadata()
                .tok_trie
                .clone(),
            rng.clone(),
            false, // todo tune
            true, // do not add to tok trie yet
            true,
        )
        .await?;
        finish_and_add_tokens_to_seq!(self, prefix_cacher, seq, sample, eos_tok, false);
        */

        match post_op {
            CacheInstruction::Out => {
                self.clone_out_cache(input_seqs, true);
            }
            CacheInstruction::Nothing(_) => (),
            CacheInstruction::Reset {
                reset_non_granular,
                adapter_inst: _,
            } => self.set_none_cache(reset_non_granular, true),
            _ => unreachable!("Unreachable pre cache op."),
        }

        // Done! We have:
        // - Run the draft model gamma times
        // - Reset draft model cache fully
        // - Sampled draft model's distributions
        // - Run target model
        // - Execute speculative decoding algorithm on the resulting distributions
        // - Added the accepted tokens to buffer and trie
        // - Maybe fixed up cache of base model based on accepted tokens.
        Ok(())
    }
    fn forward_inputs(&mut self, _: ModelInputs) -> anyhow::Result<Tensor, candle_core::Error> {
        unreachable!("Speculative pipeline handles the forward pass in `.step`")
    }
    async fn sample(
        &self,
        _seqs: &mut [&mut Sequence],
        _logits: Tensor,
        _prefix_cacher: &mut PrefixCacheManager,
        _disable_eos_stop: bool,
        __rng: Arc<Mutex<Isaac64Rng>>,
    ) -> Result<()> {
        unreachable!("Speculative pipeline handles sampling in `.step`")
    }
    fn device(&self) -> Device {
        get_mut_arcmutex!(self.target).device()
    }
    fn tokenizer(&self) -> Arc<Tokenizer> {
        get_mut_arcmutex!(self.target).tokenizer()
    }
    fn name(&self) -> String {
        format!(
            "Speculative: tgt = `{}`, draft = `{}`, gamma = `{}`",
            get_mut_arcmutex!(self.target).name(),
            get_mut_arcmutex!(self.draft).name(),
            self.gamma,
        )
    }
    fn get_chat_template(&self) -> Arc<ChatTemplate> {
        get_mut_arcmutex!(self.target).get_chat_template()
    }
    fn reset_non_granular_state(&self) {
        get_mut_arcmutex!(self.target).reset_non_granular_state();
        get_mut_arcmutex!(self.draft).reset_non_granular_state();
    }
    fn re_isq_model(&mut self, dtype: GgmlDType) -> anyhow::Result<()> {
        get_mut_arcmutex!(self.target).re_isq_model(dtype)?;
        get_mut_arcmutex!(self.draft).re_isq_model(dtype)
    }
    fn get_metadata(&self) -> &GeneralMetadata {
        &self.metadata
    }
    fn clone_in_cache(&mut self, seqs: &mut [&mut Sequence], modify_draft_cache: bool) {
        DefaultCacheManager.clone_in_cache(
            &mut *get_mut_arcmutex!(self.draft),
            seqs,
            modify_draft_cache,
        );
        DefaultCacheManager.clone_in_cache(&mut *get_mut_arcmutex!(self.target), seqs, false);
    }
    fn clone_out_cache(&mut self, seqs: &mut [&mut Sequence], modify_draft_cache: bool) {
        DefaultCacheManager.clone_out_cache(
            &mut *get_mut_arcmutex!(self.draft),
            seqs,
            modify_draft_cache,
        );
        DefaultCacheManager.clone_out_cache(&mut *get_mut_arcmutex!(self.target), seqs, false);
    }
    fn set_none_cache(&mut self, reset_non_granular: bool, modify_draft_cache: bool) {
        DefaultCacheManager.set_none_cache(&mut *get_mut_arcmutex!(self.draft), modify_draft_cache);
        DefaultCacheManager.set_none_cache(&mut *get_mut_arcmutex!(self.target), false);
        if reset_non_granular {
            self.reset_non_granular_state()
        }
        self.latest_logit_cache = None;
    }
    fn cache(&self) -> &Cache {
        unreachable!()
    }
    /// Returns the number of activated adapters.
    fn activate_adapters(&mut self, adapters: Vec<String>) -> anyhow::Result<usize> {
        let mut res = 0;
        res += get_mut_arcmutex!(self.draft).activate_adapters(adapters.clone())?;
        res += get_mut_arcmutex!(self.target).activate_adapters(adapters)?;
        Ok(res)
    }
}<|MERGE_RESOLUTION|>--- conflicted
+++ resolved
@@ -5,11 +5,7 @@
     sync::{Arc, Mutex},
 };
 
-<<<<<<< HEAD
-use candle_core::{quantized::GgmlDType, DType, Device, IndexOp, Result, Tensor, D};
-=======
 use candle_core::{quantized::GgmlDType, Device, IndexOp, Result, Tensor};
->>>>>>> 55fef0b9
 use rand_isaac::Isaac64Rng;
 use tokenizers::Tokenizer;
 
@@ -152,13 +148,6 @@
         post_op: CacheInstruction,
     ) -> Result<()> {
         match pre_op {
-<<<<<<< HEAD
-            CacheInstruction::In => self.clone_in_cache(input_seqs, false),
-            CacheInstruction::Nonthing => (),
-            CacheInstruction::Reset { reset_non_granular } => {
-                self.set_none_cache(reset_non_granular, false)
-            }
-=======
             CacheInstruction::In(adapter_inst) => {
                 match adapter_inst {
                     AdapterInstruction::Activate(adapters) => {
@@ -200,7 +189,6 @@
                 };
                 self.set_none_cache(reset_non_granular, false)
             }
->>>>>>> 55fef0b9
             _ => unreachable!("Unreachable PRE cache op."),
         }
 
@@ -358,17 +346,8 @@
         .await?;
 
         let mut accepted_tokens = Vec::new();
-<<<<<<< HEAD
         for target_sample in samples {
             accepted_tokens.push(target_sample.sample);
-=======
-        for (target_sample, draft_sample) in zip(samples, draft_samples) {
-            let tok = target_sample.sample.token;
-            accepted_tokens.push(target_sample.sample);
-            if draft_sample.sample.token != tok {
-                break;
-            }
->>>>>>> 55fef0b9
         }
 
         // ======================= Narrow caches to account for rejections ============================
