--- conflicted
+++ resolved
@@ -1,13 +1,7 @@
 use super::cache_manager::DefaultCacheManager;
 use super::{
-<<<<<<< HEAD
     get_model_paths, get_xlora_paths, text_models_inputs_processor::ModelInputs, CacheManager,
-    GeneralMetadata, Loader, ModelKind, ModelPaths, TokenSource, XLoraPaths,
-=======
-    get_model_paths, get_xlora_paths, text_models_inputs_processor::ModelInputs, AdapterKind,
-    CacheManager, GeneralMetadata, Loader, ModelKind, ModelPaths, QuantizationKind, TokenSource,
-    XLoraPaths,
->>>>>>> 24b33b17
+    GeneralMetadata, Loader, ModelKind, ModelPaths, TokenSource, XLoraPaths, AdapterKind, QuantizationKind
 };
 use super::{
     AdapterActivationMixin, CacheManagerMixin, IsqPipelineMixin, MetadataMixin, ModelCategory,
@@ -432,7 +426,6 @@
 
 impl AdapterActivationMixin for GGMLPipeline {
     fn activate_adapters(&mut self, adapter_names: Vec<String>) -> anyhow::Result<usize> {
-<<<<<<< HEAD
         if !self.metadata.is_lora {
             anyhow::bail!("Cannot activate adapters non-LoRA models.")
         }
@@ -441,18 +434,6 @@
             Model::XLoraLlama(ref mut model) => model
                 .activate_adapters(adapter_names)
                 .map_err(anyhow::Error::msg),
-=======
-        let is_lora = self.metadata.kind.is_adapted_and(|a| a.is_lora());
-        if !is_lora {
-            anyhow::bail!("Activating adapters is only supported for models fine-tuned with LoRA.")
-        }
-
-        match self.model {
-            Model::XLoraLlama(ref mut model) => model
-                .activate_adapters(adapter_names)
-                .map_err(anyhow::Error::msg),
-            _ => unreachable!(),
->>>>>>> 24b33b17
         }
     }
 }
@@ -526,5 +507,7 @@
     }
     fn category(&self) -> ModelCategory {
         ModelCategory::Text
+    fn category(&self) -> ModelCategory {
+        ModelCategory::Text
     }
 }