--- conflicted
+++ resolved
@@ -18,13 +18,9 @@
 use crate::utils::tokenizer::get_tokenizer;
 use crate::utils::varbuilder_utils::{from_mmaped_safetensors, load_preload_adapters};
 use crate::xlora_models::NonGranularState;
-<<<<<<< HEAD
 use crate::{
-    deserialize_chat_template, do_sample, get_mut_arcmutex, get_paths, DeviceMapMetadata, Pipeline,
+    do_sample, get_mut_arcmutex, get_paths, DeviceMapMetadata, DEBUG, Pipeline,
 };
-=======
-use crate::{do_sample, get_mut_arcmutex, get_paths, DeviceMapMetadata, DEBUG};
->>>>>>> 511a6160
 use crate::{
     models::quantized_llama::ModelWeights as QLlama, utils::tokens::get_token,
     xlora_models::XLoraQLlama,
@@ -34,12 +30,9 @@
 use candle_core::{DType, Device, Tensor};
 use hf_hub::{api::sync::ApiBuilder, Repo, RepoType};
 use rand_isaac::Isaac64Rng;
-<<<<<<< HEAD
 use serde_json::Value;
 use std::any::Any;
 use std::collections::HashMap;
-=======
->>>>>>> 511a6160
 use std::fs;
 use std::path::PathBuf;
 use std::str::FromStr;
@@ -350,17 +343,11 @@
             _ => unreachable!(),
         };
 
-<<<<<<< HEAD
         let tokenizer = get_tokenizer(paths.get_tokenizer_filename(), None)?;
-
-        let (chat_template, gen_conf) = deserialize_chat_template!(paths, self);
-=======
-        let tokenizer = get_tokenizer(paths.get_tokenizer_filename())?;
         let gen_conf: Option<GenerationConfig> = paths
             .get_gen_conf_filename()
             .map(|f| serde_json::from_str(&fs::read_to_string(f).unwrap()).unwrap());
         let chat_template = get_chat_template(paths, &self.chat_template);
->>>>>>> 511a6160
 
         let max_seq_len = match model {
             Model::Llama(ref l) => l.max_seq_len,
