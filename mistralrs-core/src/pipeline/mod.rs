--- conflicted
+++ resolved
@@ -5,8 +5,13 @@
 mod gguf_tokenizer;
 mod inputs_processor;
 mod isq;
+mod inputs_processor;
+mod isq;
 mod macros;
 mod normal;
+mod normal_loaders;
+mod paths;
+mod processing;
 mod normal_loaders;
 mod paths;
 mod processing;
@@ -26,33 +31,16 @@
 pub use gguf::{GGUFLoader, GGUFLoaderBuilder, GGUFSpecificConfig};
 pub use isq::IsqModel;
 pub use normal::{NormalLoader, NormalLoaderBuilder, NormalSpecificConfig};
-pub use normal_loaders::{
-    GemmaLoader, LlamaLoader, MistralLoader, MixtralLoader, NormalLoaderType, NormalModelLoader,
-    Phi2Loader, Phi3Loader, Qwen2Loader,
-};
-pub(crate) use paths::{get_chat_template, get_model_paths, get_xlora_paths, XLoraPaths};
-<<<<<<< HEAD
-pub(crate) use processing::{apply_chat_template, Processor};
 use rand_isaac::Isaac64Rng;
 pub use speculative::{SpeculativeConfig, SpeculativeLoader, SpeculativePipeline};
-use std::any::Any;
 use std::fmt::{Debug, Display};
-=======
-pub(crate) use processing::{BasicProcessor, Processor, ProcessorCreator};
-use rand_isaac::Isaac64Rng;
-pub use speculative::{SpeculativeConfig, SpeculativeLoader, SpeculativePipeline};
-use std::any::Any;
-use std::fmt::Debug;
->>>>>>> 24b33b17
+use std::path::Path;
+use std::sync::atomic::AtomicUsize;
 use std::sync::Arc;
 use std::{collections::HashMap, path::PathBuf, str::FromStr};
 use tokenizers::Tokenizer;
 use tokio::sync::Mutex;
-<<<<<<< HEAD
-pub use vision::{VisionLoader, VisionLoaderBuilder, VisionSpecificConfig};
-pub use vision_loaders::{VisionLoaderType, VisionModelLoader};
-=======
->>>>>>> 24b33b17
+use tracing::{info, warn};
 
 use anyhow::Result;
 use candle_core::{DType, Device, Tensor};
@@ -63,14 +51,6 @@
 };
 
 pub use self::cache_manager::{Cache, CacheManager, LayerCaches};
-<<<<<<< HEAD
-pub use self::inputs_processor::{
-    text_models_inputs_processor, InputsProcessor, InputsProcessorType,
-};
-use self::processing::BasicProcessor;
-=======
-pub use self::inputs_processor::{text_models_inputs_processor, InputsProcessor};
->>>>>>> 24b33b17
 
 /// `ModelPaths` abstracts the mechanism to get all necessary files for running a model. For
 /// example `LocalModelPaths` implements `ModelPaths` when all files are in the local file system.
@@ -455,11 +435,7 @@
 
 pub trait PreProcessingMixin: MetadataMixin {
     fn get_processor(&self) -> Arc<dyn Processor> {
-<<<<<<< HEAD
         Arc::new(BasicProcessor)
-=======
-        BasicProcessor::new_processor()
->>>>>>> 24b33b17
     }
     fn get_chat_template(&self) -> Arc<ChatTemplate>;
     fn get_input_processor_config(&self) -> Option<Arc<dyn Any>>;
@@ -529,10 +505,6 @@
             .get_processor()
             .inputs_processor()
             .process_inputs(
-<<<<<<< HEAD
-=======
-                self.tokenizer(),
->>>>>>> 24b33b17
                 input_seqs,
                 is_prompt,
                 self.get_metadata().is_xlora,
@@ -613,17 +585,10 @@
         disable_eos_stop: bool,
         rng: Arc<std::sync::Mutex<Isaac64Rng>>,
     ) -> Result<(), candle_core::Error>;
-<<<<<<< HEAD
 
     fn category(&self) -> ModelCategory;
 }
 
-=======
-
-    fn category(&self) -> ModelCategory;
-}
-
->>>>>>> 24b33b17
 pub trait NormalModel: IsqModel {
     fn forward(
         &mut self,
@@ -652,8 +617,10 @@
     fn cache(&self) -> &Cache;
     fn max_seq_len(&self) -> usize;
     fn activate_adapters(&mut self, _: Vec<String>) -> candle_core::Result<usize> {
-<<<<<<< HEAD
-        candle_core::bail!("Unable to activate adapters for model without adapters");
+        // NOTE: While X-LoRA shares a similar name, it is not equivalent. Its adapter set must remain the same.
+        candle_core::bail!(
+            "Activating adapters is only supported for models fine-tuned with LoRA."
+        );
     }
 }
 
@@ -673,13 +640,6 @@
     fn device(&self) -> &Device;
     fn cache(&self) -> &Cache;
     fn max_seq_len(&self) -> usize;
-=======
-        // NOTE: While X-LoRA shares a similar name, it is not equivalent. Its adapter set must remain the same.
-        candle_core::bail!(
-            "Activating adapters is only supported for models fine-tuned with LoRA."
-        );
-    }
->>>>>>> 24b33b17
 }
 
 pub(crate) fn extract_logits(
