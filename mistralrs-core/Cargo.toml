--- conflicted
+++ resolved
@@ -17,12 +17,7 @@
 candle-nn.workspace = true
 serde.workspace = true
 serde_json.workspace = true
-<<<<<<< HEAD
-candle-transformers = { git = "https://github.com/spiceai/candle.git", rev = "38f8d9e01f8684d4fa4ee171bdde3f1a89f41c54" }
-candle-flash-attn = { git = "https://github.com/spiceai/candle.git", rev = "38f8d9e01f8684d4fa4ee171bdde3f1a89f41c54", optional = true }
-=======
-candle-flash-attn = { git = "https://github.com/EricLBuehler/candle.git", version = "0.6.0", rev = "b7a3e344", optional = true }
->>>>>>> 27e36350
+candle-flash-attn = { git = "https://github.com/spiceai/candle.git", rev = "41aaac4dd80e64af6b9b8e02197fa58feb5809b3", optional = true }
 dirs = "5.0.1"
 hf-hub = "0.3.2"
 thiserror = "1.0.57"
