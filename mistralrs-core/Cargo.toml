--- conflicted
+++ resolved
@@ -61,11 +61,8 @@
 buildstructor = "0.5.4"
 tracing-subscriber.workspace = true
 reqwest = { version = "0.12.4", features = ["blocking"] }
-<<<<<<< HEAD
 derive-new = "0.6.0"
-=======
 itertools = "0.13.0"
->>>>>>> 24b33b17
 
 [features]
 pyo3_macros = ["pyo3"]
