--- conflicted
+++ resolved
@@ -28,10 +28,7 @@
 minijinja-contrib = { version = "2.0.2", features = ["pycompat"] }
 either.workspace = true
 indexmap.workspace = true
-<<<<<<< HEAD
-=======
 half.workspace = true
->>>>>>> 7c50b68b
 accelerate-src = { workspace = true, optional = true }
 intel-mkl-src = { workspace = true, optional = true }
 tracing.workspace = true
@@ -73,30 +70,16 @@
 base64.workspace = true
 bytemuck_derive = "1.7.0"
 plotly = { version = "0.9.0", features = ["kaleido"] }
-<<<<<<< HEAD
-half.workspace = true
-mistralrs-quant = { version = "0.1.13", path = "../mistralrs-quant" }
+mistralrs-paged-attn = { version = "0.1.13", path = "../mistralrs-paged-attn", optional = true }
 
 [features]
 pyo3_macros = ["pyo3"]
-cuda = ["candle-core/cuda", "candle-nn/cuda", "dep:bindgen_cuda", "mistralrs-quant/cuda"]
+cuda = ["candle-core/cuda", "candle-nn/cuda", "dep:bindgen_cuda", "mistralrs-quant/cuda", "dep:mistralrs-paged-attn", "mistralrs-paged-attn/cuda"]
 cudnn = ["candle-core/cudnn", "mistralrs-quant/cudnn"]
 metal = ["candle-core/metal", "candle-nn/metal", "mistralrs-quant/metal"]
 flash-attn = ["cuda", "dep:candle-flash-attn", "mistralrs-quant/flash-attn"]
 accelerate = ["candle-core/accelerate", "candle-nn/accelerate", "mistralrs-quant/accelerate"]
 mkl = ["candle-core/mkl", "candle-nn/mkl", "mistralrs-quant/mkl"]
-=======
-mistralrs-paged-attn = { version = "0.1.13", path = "../mistralrs-paged-attn", optional = true }
-
-[features]
-pyo3_macros = ["pyo3"]
-cuda = ["candle-core/cuda", "candle-nn/cuda", "dep:bindgen_cuda", "dep:mistralrs-paged-attn", "mistralrs-paged-attn/cuda"]
-cudnn = ["candle-core/cudnn"]
-metal = ["candle-core/metal", "candle-nn/metal"]
-flash-attn = ["cuda", "dep:candle-flash-attn"]
-accelerate = ["candle-core/accelerate", "candle-nn/accelerate"]
-mkl = ["candle-core/mkl", "candle-nn/mkl"]
->>>>>>> 7c50b68b
 
 [build-dependencies]
 bindgen_cuda = { version = "0.1.5", optional = true }