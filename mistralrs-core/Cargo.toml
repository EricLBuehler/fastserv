--- conflicted
+++ resolved
@@ -70,14 +70,10 @@
 base64.workspace = true
 bytemuck_derive = "1.7.0"
 plotly = { version = "0.9.0", features = ["kaleido"], optional = true }
-<<<<<<< HEAD
-mistralrs-paged-attn = { version = "0.2.2", path = "../mistralrs-paged-attn", optional = true }
+mistralrs-paged-attn = { version = "0.2.4", path = "../mistralrs-paged-attn", optional = true }
 mistralrs-quant = { version = "0.2.0", path = "../mistralrs-quant", optional = true }
-=======
-mistralrs-paged-attn = { version = "0.2.4", path = "../mistralrs-paged-attn", optional = true }
 uuid = { version = "1.10.0", features = ["v4"] }
 schemars = "0.8.21"
->>>>>>> 249299bd
 
 [features]
 default = ["plotly"]
