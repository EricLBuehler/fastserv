--- conflicted
+++ resolved
@@ -1,5 +1,7 @@
 use std::{
     collections::HashMap,
+    num::NonZeroUsize,
+    sync::{atomic::AtomicUsize, Arc, Mutex},
     num::NonZeroUsize,
     sync::{atomic::AtomicUsize, Arc, Mutex},
 };
@@ -237,13 +239,9 @@
                     bias,
                 })
             }
-<<<<<<< HEAD
             QuantMethodConfig::Gguf { .. }
             | QuantMethodConfig::Unquantized(_)
             | QuantMethodConfig::Hqq { .. } => {
-=======
-            QuantMethodConfig::Gguf { .. } | QuantMethodConfig::Unquantized(_) => {
->>>>>>> c6d8720b
                 unreachable!()
             }
         }
