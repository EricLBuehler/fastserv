use crate::{IsqType, QuantMethod, QuantMethodConfig};
use candle_core::{DType, Device, Result, Tensor};
use std::{
    num::NonZeroUsize,
    sync::{atomic::AtomicUsize, Arc},
};

<<<<<<< HEAD
=======
#[derive(Debug)]
>>>>>>> c6d8720b
pub struct GptqLayer;

impl QuantMethod for GptqLayer {
    fn new(method: QuantMethodConfig) -> Result<Self>
    where
        Self: Sized,
    {
        match method {
            QuantMethodConfig::Gptq {
                bits: _,
                use_exllama: _,
                q_weight: _,
                gptq_qzeros: _,
                gptq_scales: _,
                g_idx: _,
                bias: _,
            } => candle_core::bail!("GPTQ is only supported on CUDA."),
<<<<<<< HEAD
            QuantMethodConfig::Gguf { .. }
            | QuantMethodConfig::Unquantized(_)
            | QuantMethodConfig::Hqq { .. } => {
=======
            QuantMethodConfig::Gguf { .. } | QuantMethodConfig::Unquantized(_) => {
>>>>>>> c6d8720b
                unreachable!()
            }
        }
    }

    fn forward(&self, _a: &Tensor) -> Result<Tensor> {
        todo!()
    }

    fn quantized_act_type(&self) -> Option<DType> {
        todo!()
    }

    fn add_delta_w(&self, _delta: &Tensor) -> Result<Arc<dyn QuantMethod>> {
        todo!()
    }

    fn dtype_and_device(&self) -> (DType, candle_core::Device) {
        todo!()
    }

    fn get_bias_mut(&mut self) -> Option<&mut Tensor> {
        todo!()
    }

    fn apply_isq(
        self: Arc<Self>,
        _dtype: IsqType,
        _device: Device,
        _n_quantized: &AtomicUsize,
    ) -> Result<Arc<dyn QuantMethod>> {
        todo!()
    }

    fn get_max_isq_cpu_threads(&self, _dtype: IsqType) -> Option<NonZeroUsize> {
        todo!()
    }
}<|MERGE_RESOLUTION|>--- conflicted
+++ resolved
@@ -5,10 +5,7 @@
     sync::{atomic::AtomicUsize, Arc},
 };
 
-<<<<<<< HEAD
-=======
 #[derive(Debug)]
->>>>>>> c6d8720b
 pub struct GptqLayer;
 
 impl QuantMethod for GptqLayer {
@@ -26,13 +23,9 @@
                 g_idx: _,
                 bias: _,
             } => candle_core::bail!("GPTQ is only supported on CUDA."),
-<<<<<<< HEAD
             QuantMethodConfig::Gguf { .. }
             | QuantMethodConfig::Unquantized(_)
             | QuantMethodConfig::Hqq { .. } => {
-=======
-            QuantMethodConfig::Gguf { .. } | QuantMethodConfig::Unquantized(_) => {
->>>>>>> c6d8720b
                 unreachable!()
             }
         }
