--- conflicted
+++ resolved
@@ -21,12 +21,8 @@
 tower-http = { version = "0.5.1", features = ["cors"]}
 utoipa = { version = "4.2", features = ["axum_extras"] }
 utoipa-swagger-ui = { version = "6.0", features = ["axum"]}
-<<<<<<< HEAD
-mistralrs-core = { version = "0.1.0", path = "../mistralrs-core" }
-=======
 mistralrs-core = { version = "0.1.1", path = "../mistralrs-core" }
 tokio = { version = "1.36.0", features = ["rt-multi-thread"] }
->>>>>>> 79c8d577
 dyn-fmt = "0.4.0"
 indexmap.workspace = true
 accelerate-src = { workspace = true, optional = true }
